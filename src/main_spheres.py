<<<<<<< HEAD
import numpy as np
from tqdm import tqdm
import scipy
import os
import pickle
import csv
import time
import copy
import matplotlib.pyplot as plt
import cupy as cp

import utils.general
import utils.logging
import utils.geometric
import dynamics
from environment import Environment
from mapping import Map
from agent import Agent
from visual import Visual
from policies.simple import PolicyNothing, PolicyRandom, PolicyConstant
from policies.mppi import PolicyMPPI
import policies.samplers
import standard
from sdf import Environment_SDF, Sphere_SDF

if __name__ == "__main__":

    # Seed everything
    utils.general.random_seed(42)

    # Are we using GPU? 
    # NOTE: suggest false for now because it's slow
    use_gpu_if_available = False
    keep_policy_logs = True

    # Will log everything to here
    log_folder = utils.logging.make_log_folder(name="run")

    # The environment follows some true dynamics, and the agent
    # has an internal model of the environment
    dyn = standard.get_standard_dynamics_quadcopter_3d()

    # Create a map representation
    #map_ = standard.get_standard_map()
    #map_ = standard.get_28x28x28_at_111() # TODO Still having issues with spheres breaking out of cube
    map_ = standard.get_28x28x28_at_111_with_obstacles()

    # Start and goal states
    # NOTE: The following utility finds two random points - it doesn't check for collisions!
    # If you're using a map with invalid positions then you might need to specify the start and goal states manually
    #state_initial, state_goal = Environment.get_two_states_separated_by_distance(map_, min_distance=26)
    state_initial = np.zeros(12)
    state_initial[:3] = 5
    state_goal = np.zeros(12)
    state_goal[:3] = 25

    # # Generate a path from the initial state to the goal state
    xyz_initial = state_initial[0:3]
    xyz_goal = state_goal[0:3]
    path_xyz = map_.plan_path(xyz_initial, xyz_goal, dyn.diameter*16) # Ultra safe
    path_xyz_smooth = utils.geometric.smooth_path_same_endpoints(path_xyz)

    # Create a list to hold centers and radii
    sdfs = Environment_SDF(dyn)
    # sdfs.characterize_env_with_spheres_perturbations(
    #     start_point_meters=xyz_initial,
    #     end_point_meters=xyz_goal,
    #     path_xyz=path_xyz_smooth,
    #     map_env=map_,
    #     max_spheres=500,
    #     randomness_deg=45
    # )
    sdfs.characterize_env_with_spheres_xyzpath(
        start_point_meters=xyz_initial,
        end_point_meters=xyz_goal,
        path_xyz=path_xyz_smooth,
        map_env=map_,
        max_spheres=50
    )

    print(len(sdfs.sdf_list))

    # ----------------------------------------------------------------
    # Logging from here on
    # ----------------------------------------------------------------

    # Save the cubes
    utils.logging.pickle_to_filepath(
        os.path.join(log_folder, "signed_distance_function.pkl"),
        sdfs,
    )

    # Create the environment
    num_seconds = 16
    num_steps = int(num_seconds / dyn.dt)
    environment = Environment(
        state_initial=state_initial,
        state_goal=state_goal,
        dynamics=dyn,
        map_=map_,
        episode_length=num_steps,
    )

    # Save the a* path
    utils.logging.save_to_npz(
        os.path.join(log_folder, "a_star", "start_to_goal.npz"),
        path_xyz,
    )
    utils.logging.save_to_npz(
        os.path.join(log_folder, "a_star", "start_to_goal_smooth.npz"),
        path_xyz_smooth,
    )

    # ----------------------------------------------------------------

    # No simulation

    # ----------------------------------------------------------------

    # Log everything of interest
    environment.log(log_folder)

    # Render visuals
    visual = Visual(log_folder)
    #visual.plot_histories()
    #visual.render_video(desired_fps=25)
    visual.plot_environment()
=======
import numpy as np
from tqdm import tqdm
import scipy
import os
import pickle
import csv
import time
import copy
import matplotlib.pyplot as plt
import cupy as cp

import utils.general
import utils.logging
import utils.geometric
import dynamics
from environment import Environment
from mapping import Map
from agent import Agent
from visual import Visual
from policies.simple import PolicyNothing, PolicyRandom, PolicyConstant
from policies.mppi import PolicyMPPI
import policies.samplers
import standard
from sdf import Environment_SDF, Sphere_SDF

if __name__ == "__main__":

    # Seed everything
    utils.general.random_seed(42)

    # Are we using GPU? 
    # NOTE: suggest false for now because it's slow
    use_gpu_if_available = False
    keep_policy_logs = True

    # Will log everything to here
    log_folder = utils.logging.make_log_folder(name="run")

    # The environment follows some true dynamics, and the agent
    # has an internal model of the environment
    dyn = standard.get_standard_dynamics_quadcopter_3d()

    # Create a map representation
    #map_ = standard.get_standard_map()
    map_ = standard.get_28x28x28_at_111() 
    #map_ = standard.get_28x28x28_at_111_with_obstacles()

    # Start and goal states
    # NOTE: The following utility finds two random points - it doesn't check for collisions!
    # If you're using a map with invalid positions then you might need to specify the start and goal states manually
    #state_initial, state_goal = Environment.get_two_states_separated_by_distance(map_, min_distance=26)
    state_initial = np.zeros(12)
    state_initial[:3] = 5
    state_goal = np.zeros(12)
    state_goal[:3] = 25

    # # Generate a path from the initial state to the goal state
    xyz_initial = state_initial[0:3]
    xyz_goal = state_goal[0:3]
    path_xyz = np.array([xyz_initial, xyz_goal])
    path_xyz = map_.plan_path(xyz_initial, xyz_goal, dyn.diameter*4) # Ultra safe
    path_xyz_smooth = utils.geometric.smooth_path_same_endpoints(path_xyz)

    # Create a list to hold centers and radii
    sdfs = Environment_SDF(dyn)
    sdfs.characterize_env_with_spheres_perturbations(
        start_point_meters=xyz_initial,
        end_point_meters=xyz_goal,
        path_xyz=path_xyz_smooth,
        map_env=map_,
        max_spheres=500,
        randomness_deg=45
    )
    """sdfs.characterize_env_with_spheres_xyzpath(
        start_point_meters=xyz_initial,
        end_point_meters=xyz_goal,
        path_xyz=path_xyz_smooth,
        map_env=map_,
        max_spheres=50
    )"""

    print(len(sdfs.sdf_list))

    # ----------------------------------------------------------------
    # Logging from here on
    # ----------------------------------------------------------------

    # Save the cubes
    utils.logging.pickle_to_filepath(
        os.path.join(log_folder, "signed_distance_function.pkl"),
        sdfs,
    )

    utils.logging.pickle_to_filepath(
        os.path.join(os.path.join(log_folder, "environment"), "path_xyz_smooth.pkl"),
        path_xyz_smooth,
    )

    # Create the environment
    num_seconds = 16
    num_steps = int(num_seconds / dyn.dt)
    environment = Environment(
        state_initial=state_initial,
        state_goal=state_goal,
        dynamics=dyn,
        map_=map_,
        episode_length=num_steps,
    )

    # ----------------------------------------------------------------

    # No simulation

    # ----------------------------------------------------------------

    # Log everything of interest
    environment.log(log_folder)

    # Render visuals
    visual = Visual(log_folder)
    #visual.plot_histories()
    #visual.render_video(desired_fps=25)
    visual.plot_environment()
>>>>>>> b64c51c5
<|MERGE_RESOLUTION|>--- conflicted
+++ resolved
@@ -1,253 +1,123 @@
-<<<<<<< HEAD
-import numpy as np
-from tqdm import tqdm
-import scipy
-import os
-import pickle
-import csv
-import time
-import copy
-import matplotlib.pyplot as plt
-import cupy as cp
-
-import utils.general
-import utils.logging
-import utils.geometric
-import dynamics
-from environment import Environment
-from mapping import Map
-from agent import Agent
-from visual import Visual
-from policies.simple import PolicyNothing, PolicyRandom, PolicyConstant
-from policies.mppi import PolicyMPPI
-import policies.samplers
-import standard
-from sdf import Environment_SDF, Sphere_SDF
-
-if __name__ == "__main__":
-
-    # Seed everything
-    utils.general.random_seed(42)
-
-    # Are we using GPU? 
-    # NOTE: suggest false for now because it's slow
-    use_gpu_if_available = False
-    keep_policy_logs = True
-
-    # Will log everything to here
-    log_folder = utils.logging.make_log_folder(name="run")
-
-    # The environment follows some true dynamics, and the agent
-    # has an internal model of the environment
-    dyn = standard.get_standard_dynamics_quadcopter_3d()
-
-    # Create a map representation
-    #map_ = standard.get_standard_map()
-    #map_ = standard.get_28x28x28_at_111() # TODO Still having issues with spheres breaking out of cube
-    map_ = standard.get_28x28x28_at_111_with_obstacles()
-
-    # Start and goal states
-    # NOTE: The following utility finds two random points - it doesn't check for collisions!
-    # If you're using a map with invalid positions then you might need to specify the start and goal states manually
-    #state_initial, state_goal = Environment.get_two_states_separated_by_distance(map_, min_distance=26)
-    state_initial = np.zeros(12)
-    state_initial[:3] = 5
-    state_goal = np.zeros(12)
-    state_goal[:3] = 25
-
-    # # Generate a path from the initial state to the goal state
-    xyz_initial = state_initial[0:3]
-    xyz_goal = state_goal[0:3]
-    path_xyz = map_.plan_path(xyz_initial, xyz_goal, dyn.diameter*16) # Ultra safe
-    path_xyz_smooth = utils.geometric.smooth_path_same_endpoints(path_xyz)
-
-    # Create a list to hold centers and radii
-    sdfs = Environment_SDF(dyn)
-    # sdfs.characterize_env_with_spheres_perturbations(
-    #     start_point_meters=xyz_initial,
-    #     end_point_meters=xyz_goal,
-    #     path_xyz=path_xyz_smooth,
-    #     map_env=map_,
-    #     max_spheres=500,
-    #     randomness_deg=45
-    # )
-    sdfs.characterize_env_with_spheres_xyzpath(
-        start_point_meters=xyz_initial,
-        end_point_meters=xyz_goal,
-        path_xyz=path_xyz_smooth,
-        map_env=map_,
-        max_spheres=50
-    )
-
-    print(len(sdfs.sdf_list))
-
-    # ----------------------------------------------------------------
-    # Logging from here on
-    # ----------------------------------------------------------------
-
-    # Save the cubes
-    utils.logging.pickle_to_filepath(
-        os.path.join(log_folder, "signed_distance_function.pkl"),
-        sdfs,
-    )
-
-    # Create the environment
-    num_seconds = 16
-    num_steps = int(num_seconds / dyn.dt)
-    environment = Environment(
-        state_initial=state_initial,
-        state_goal=state_goal,
-        dynamics=dyn,
-        map_=map_,
-        episode_length=num_steps,
-    )
-
-    # Save the a* path
-    utils.logging.save_to_npz(
-        os.path.join(log_folder, "a_star", "start_to_goal.npz"),
-        path_xyz,
-    )
-    utils.logging.save_to_npz(
-        os.path.join(log_folder, "a_star", "start_to_goal_smooth.npz"),
-        path_xyz_smooth,
-    )
-
-    # ----------------------------------------------------------------
-
-    # No simulation
-
-    # ----------------------------------------------------------------
-
-    # Log everything of interest
-    environment.log(log_folder)
-
-    # Render visuals
-    visual = Visual(log_folder)
-    #visual.plot_histories()
-    #visual.render_video(desired_fps=25)
-    visual.plot_environment()
-=======
-import numpy as np
-from tqdm import tqdm
-import scipy
-import os
-import pickle
-import csv
-import time
-import copy
-import matplotlib.pyplot as plt
-import cupy as cp
-
-import utils.general
-import utils.logging
-import utils.geometric
-import dynamics
-from environment import Environment
-from mapping import Map
-from agent import Agent
-from visual import Visual
-from policies.simple import PolicyNothing, PolicyRandom, PolicyConstant
-from policies.mppi import PolicyMPPI
-import policies.samplers
-import standard
-from sdf import Environment_SDF, Sphere_SDF
-
-if __name__ == "__main__":
-
-    # Seed everything
-    utils.general.random_seed(42)
-
-    # Are we using GPU? 
-    # NOTE: suggest false for now because it's slow
-    use_gpu_if_available = False
-    keep_policy_logs = True
-
-    # Will log everything to here
-    log_folder = utils.logging.make_log_folder(name="run")
-
-    # The environment follows some true dynamics, and the agent
-    # has an internal model of the environment
-    dyn = standard.get_standard_dynamics_quadcopter_3d()
-
-    # Create a map representation
-    #map_ = standard.get_standard_map()
-    map_ = standard.get_28x28x28_at_111() 
-    #map_ = standard.get_28x28x28_at_111_with_obstacles()
-
-    # Start and goal states
-    # NOTE: The following utility finds two random points - it doesn't check for collisions!
-    # If you're using a map with invalid positions then you might need to specify the start and goal states manually
-    #state_initial, state_goal = Environment.get_two_states_separated_by_distance(map_, min_distance=26)
-    state_initial = np.zeros(12)
-    state_initial[:3] = 5
-    state_goal = np.zeros(12)
-    state_goal[:3] = 25
-
-    # # Generate a path from the initial state to the goal state
-    xyz_initial = state_initial[0:3]
-    xyz_goal = state_goal[0:3]
-    path_xyz = np.array([xyz_initial, xyz_goal])
-    path_xyz = map_.plan_path(xyz_initial, xyz_goal, dyn.diameter*4) # Ultra safe
-    path_xyz_smooth = utils.geometric.smooth_path_same_endpoints(path_xyz)
-
-    # Create a list to hold centers and radii
-    sdfs = Environment_SDF(dyn)
-    sdfs.characterize_env_with_spheres_perturbations(
-        start_point_meters=xyz_initial,
-        end_point_meters=xyz_goal,
-        path_xyz=path_xyz_smooth,
-        map_env=map_,
-        max_spheres=500,
-        randomness_deg=45
-    )
-    """sdfs.characterize_env_with_spheres_xyzpath(
-        start_point_meters=xyz_initial,
-        end_point_meters=xyz_goal,
-        path_xyz=path_xyz_smooth,
-        map_env=map_,
-        max_spheres=50
-    )"""
-
-    print(len(sdfs.sdf_list))
-
-    # ----------------------------------------------------------------
-    # Logging from here on
-    # ----------------------------------------------------------------
-
-    # Save the cubes
-    utils.logging.pickle_to_filepath(
-        os.path.join(log_folder, "signed_distance_function.pkl"),
-        sdfs,
-    )
-
-    utils.logging.pickle_to_filepath(
-        os.path.join(os.path.join(log_folder, "environment"), "path_xyz_smooth.pkl"),
-        path_xyz_smooth,
-    )
-
-    # Create the environment
-    num_seconds = 16
-    num_steps = int(num_seconds / dyn.dt)
-    environment = Environment(
-        state_initial=state_initial,
-        state_goal=state_goal,
-        dynamics=dyn,
-        map_=map_,
-        episode_length=num_steps,
-    )
-
-    # ----------------------------------------------------------------
-
-    # No simulation
-
-    # ----------------------------------------------------------------
-
-    # Log everything of interest
-    environment.log(log_folder)
-
-    # Render visuals
-    visual = Visual(log_folder)
-    #visual.plot_histories()
-    #visual.render_video(desired_fps=25)
-    visual.plot_environment()
->>>>>>> b64c51c5
+import numpy as np
+from tqdm import tqdm
+import scipy
+import os
+import pickle
+import csv
+import time
+import copy
+import matplotlib.pyplot as plt
+import cupy as cp
+
+import utils.general
+import utils.logging
+import utils.geometric
+import dynamics
+from environment import Environment
+from mapping import Map
+from agent import Agent
+from visual import Visual
+from policies.simple import PolicyNothing, PolicyRandom, PolicyConstant
+from policies.mppi import PolicyMPPI
+import policies.samplers
+import standard
+from sdf import Environment_SDF, Sphere_SDF
+
+if __name__ == "__main__":
+
+    # Seed everything
+    utils.general.random_seed(42)
+
+    # Are we using GPU? 
+    # NOTE: suggest false for now because it's slow
+    use_gpu_if_available = False
+    keep_policy_logs = True
+
+    # Will log everything to here
+    log_folder = utils.logging.make_log_folder(name="run")
+
+    # The environment follows some true dynamics, and the agent
+    # has an internal model of the environment
+    dyn = standard.get_standard_dynamics_quadcopter_3d()
+
+    # Create a map representation
+    #map_ = standard.get_standard_map()
+    map_ = standard.get_28x28x28_at_111() 
+    #map_ = standard.get_28x28x28_at_111_with_obstacles()
+
+    # Start and goal states
+    # NOTE: The following utility finds two random points - it doesn't check for collisions!
+    # If you're using a map with invalid positions then you might need to specify the start and goal states manually
+    #state_initial, state_goal = Environment.get_two_states_separated_by_distance(map_, min_distance=26)
+    state_initial = np.zeros(12)
+    state_initial[:3] = 5
+    state_goal = np.zeros(12)
+    state_goal[:3] = 25
+
+    # # Generate a path from the initial state to the goal state
+    xyz_initial = state_initial[0:3]
+    xyz_goal = state_goal[0:3]
+    path_xyz = np.array([xyz_initial, xyz_goal])
+    path_xyz = map_.plan_path(xyz_initial, xyz_goal, dyn.diameter*4) # Ultra safe
+    path_xyz_smooth = utils.geometric.smooth_path_same_endpoints(path_xyz)
+
+    # Create a list to hold centers and radii
+    sdfs = Environment_SDF(dyn)
+    sdfs.characterize_env_with_spheres_perturbations(
+        start_point_meters=xyz_initial,
+        end_point_meters=xyz_goal,
+        path_xyz=path_xyz_smooth,
+        map_env=map_,
+        max_spheres=500,
+        randomness_deg=45
+    )
+    """sdfs.characterize_env_with_spheres_xyzpath(
+        start_point_meters=xyz_initial,
+        end_point_meters=xyz_goal,
+        path_xyz=path_xyz_smooth,
+        map_env=map_,
+        max_spheres=50
+    )"""
+
+    print(len(sdfs.sdf_list))
+
+    # ----------------------------------------------------------------
+    # Logging from here on
+    # ----------------------------------------------------------------
+
+    # Save the cubes
+    utils.logging.pickle_to_filepath(
+        os.path.join(log_folder, "signed_distance_function.pkl"),
+        sdfs,
+    )
+
+    utils.logging.pickle_to_filepath(
+        os.path.join(os.path.join(log_folder, "environment"), "path_xyz_smooth.pkl"),
+        path_xyz_smooth,
+    )
+
+    # Create the environment
+    num_seconds = 16
+    num_steps = int(num_seconds / dyn.dt)
+    environment = Environment(
+        state_initial=state_initial,
+        state_goal=state_goal,
+        dynamics=dyn,
+        map_=map_,
+        episode_length=num_steps,
+    )
+
+    # ----------------------------------------------------------------
+
+    # No simulation
+
+    # ----------------------------------------------------------------
+
+    # Log everything of interest
+    environment.log(log_folder)
+
+    # Render visuals
+    visual = Visual(log_folder)
+    #visual.plot_histories()
+    #visual.render_video(desired_fps=25)
+    visual.plot_environment()