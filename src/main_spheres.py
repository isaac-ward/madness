<<<<<<< HEAD
import numpy as np
from tqdm import tqdm
import scipy
import os
import pickle
import csv
import time
import copy
import matplotlib.pyplot as plt
import cupy as cp

import utils.general
import utils.logging
import utils.geometric
import dynamics
from environment import Environment
from mapping import Map
from agent import Agent
from visual import Visual
from policies.simple import PolicyNothing, PolicyRandom, PolicyConstant
from policies.mppi import PolicyMPPI
import policies.samplers
import standard

# TODO implement wandb to allow for more efficient grid searching of parameters

def build_cube(center:np.ndarray,radius:int):
    """
    """
    # Get a list of all boundary points
    points_horizon = list()

    # Create boundary of cube
    x_up = center[0] + radius
    x_down = center[0] - radius
    y_up = center[0] + radius
    y_down = center[0] - radius
    z_up = center[0] + radius
    z_down = center[0] - radius

    # Compile list of points to check
    # Fix x
    for _i in range(2):
        # Fix x as either the upper or lower bound
        if _i % 2 == 0:
            _x = x_up
        else:
            _x = x_down
        
        # Iterate through each new point at the fixed x value
        for _y in range(y_down,y_up+1):
            for _z in range(z_down,z_up+1):
                # New point to check
                new_point = np.array([_x,_y,_z])
                # Add new point if not already checked
                if not any(np.array_equal(new_point, point) for point in points_horizon):
                    points_horizon.append(new_point)

    # Fix y
    for _i in range(2):
        # Fix y as either the upper or lower bound
        if _i % 2 == 0:
            _y = y_up
        else:
            _y = y_down
        
        # Iterate through each new point at the fixed y value
        for _x in range(x_down,x_up+1):
            for _z in range(z_down,z_up+1):
                # New point to check
                new_point = np.array([_x,_y,_z])
                # Add new point if not already checked
                if not any(np.array_equal(new_point, point) for point in points_horizon):
                    points_horizon.append(new_point)

    # Fix z
    for _i in range(2):
        # Fix z as either the upper or lower bound
        if _i % 2 == 0:
            _z = z_up
        else:
            _z = z_down
        
        # Iterate through each new point at the fixed z value
        for _x in range(x_down,x_up+1):
            for _z in range(y_down,y_up+1):
                # New point to check
                new_point = np.array([_x,_y,_z])
                # Add new point if not already checked
                if not any(np.array_equal(new_point, point) for point in points_horizon):
                    points_horizon.append(new_point)
    
    return points_horizon

def find_max_cube(center:np.ndarray):
    """
    """
    # Begin checking points
    no_collision = True
    radius = 0
    while (no_collision):
        # Increase radius by 1 grid point
        radius += 1
        print(radius)

        # Build a cube with this radius
        points_horizon = build_cube(center,radius)
        
        # Given the list of points to check, check if occupied
        # TODO batch check function
        for _i in range(len(points_horizon)):
            if map_.is_voxel_occupied(points_horizon[_i]):
                no_collision = False
                break
    
    # Reduce radius to safe occupancy
    radius -= 1

    return radius

if __name__ == "__main__":

    # Seed everything
    utils.general.random_seed(42)

    # Are we using GPU? 
    # NOTE: suggest false for now because it's slow
    use_gpu_if_available = False
    keep_policy_logs = True

    # Will log everything to here
    log_folder = utils.logging.make_log_folder(name="run")

    # The environment follows some true dynamics, and the agent
    # has an internal model of the environment
    dyn = standard.get_standard_dynamics_quadcopter_3d()

    # Create a map representation
    #map_ = standard.get_standard_map()
    map_ = standard.get_28x28x28_at_111()
    #map_ = standard.get_28x28x28_at_111_with_obstacles()

    # Start and goal states
    # NOTE: The following utility finds two random points - it doesn't check for collisions!
    # If you're using a map with invalid positions then you might need to specify the start and goal states manually
    state_initial, state_goal = Environment.get_two_states_separated_by_distance(map_, min_distance=26)

    # # Generate a path from the initial state to the goal state
    """xyz_initial = state_initial[0:3]
    xyz_goal = state_goal[0:3]
    path_xyz = np.array([xyz_initial, xyz_goal])
    path_xyz = map_.plan_path(xyz_initial, xyz_goal, dyn.diameter*4) # Ultra safe
    path_xyz_smooth = utils.geometric.smooth_path_same_endpoints(path_xyz)"""
    
    # Get the current starting position
    start_point = map_.metres_to_voxel_coords(state_initial[:3])

    # Create a list to hold centers and radii
    centers = list()
    radii = list()

    # Add starting point to list
    centers.append(start_point)
    radii.append(find_max_cube(start_point))

    # Pick next point
    

    # Create the environment
    num_seconds = 16
    num_steps = int(num_seconds / dyn.dt)
    environment = Environment(
        state_initial=state_initial,
        state_goal=state_goal,
        dynamics=dyn,
        map_=map_,
        episode_length=num_steps,
    )

    # ----------------------------------------------------------------

    # Build a sphere at the start
    pbar = tqdm(total=num_steps, desc="Running simulation")
    
    pbar.close()

    # ----------------------------------------------------------------

    # Log everything of interest
    environment.log(log_folder)

    # Render visuals
    visual = Visual(log_folder)
    visual.plot_histories()
    visual.render_video(desired_fps=25)
=======
import numpy as np
from tqdm import tqdm
import scipy
import os
import pickle
import csv
import time
import copy
import matplotlib.pyplot as plt
import cupy as cp

import utils.general
import utils.logging
import utils.geometric
import dynamics
from environment import Environment
from mapping import Map
from agent import Agent
from visual import Visual
from policies.simple import PolicyNothing, PolicyRandom, PolicyConstant
from policies.mppi import PolicyMPPI
import policies.samplers
import standard

# TODO implement wandb to allow for more efficient grid searching of parameters

class cube:
    def __init__(self,center,radius):
        """
        """
        self.center = center
        self.radius = radius

def build_cube(center:np.ndarray,radius:int):
    """
    """
    # Get a list of all boundary points
    points_horizon = list()

    # Create boundary of cube
    x_up = center[0] + radius
    x_down = center[0] - radius
    y_up = center[0] + radius
    y_down = center[0] - radius
    z_up = center[0] + radius
    z_down = center[0] - radius

    # Compile list of points to check
    # Fix x
    for _i in range(2):
        # Fix x as either the upper or lower bound
        if _i % 2 == 0:
            _x = x_up
        else:
            _x = x_down
        
        # Iterate through each new point at the fixed x value
        for _y in range(y_down,y_up+1):
            for _z in range(z_down,z_up+1):
                # New point to check
                new_point = np.array([_x,_y,_z])
                # Add new point if not already checked
                if not any(np.array_equal(new_point, point) for point in points_horizon):
                    points_horizon.append(new_point)

    # Fix y
    for _i in range(2):
        # Fix y as either the upper or lower bound
        if _i % 2 == 0:
            _y = y_up
        else:
            _y = y_down
        
        # Iterate through each new point at the fixed y value
        for _x in range(x_down,x_up+1):
            for _z in range(z_down,z_up+1):
                # New point to check
                new_point = np.array([_x,_y,_z])
                # Add new point if not already checked
                if not any(np.array_equal(new_point, point) for point in points_horizon):
                    points_horizon.append(new_point)

    # Fix z
    for _i in range(2):
        # Fix z as either the upper or lower bound
        if _i % 2 == 0:
            _z = z_up
        else:
            _z = z_down
        
        # Iterate through each new point at the fixed z value
        for _x in range(x_down,x_up+1):
            for _z in range(y_down,y_up+1):
                # New point to check
                new_point = np.array([_x,_y,_z])
                # Add new point if not already checked
                if not any(np.array_equal(new_point, point) for point in points_horizon):
                    points_horizon.append(new_point)
    
    return points_horizon

def find_max_cube(center:np.ndarray):
    """
    """
    # Begin checking points
    no_collision = True
    radius = 0
    while (no_collision):
        # Increase radius by 1 grid point
        radius += 1
        print(radius)

        # Build a cube with this radius
        points_horizon = build_cube(center,radius)
        
        # Given the list of points to check, check if occupied
        # TODO batch check function
        for _i in range(len(points_horizon)):
            if map_.is_voxel_occupied(points_horizon[_i]):
                no_collision = False
                break
        
        if radius > 10:
            break
    
    # Reduce radius to safe occupancy
    radius -= 1

    # Build cube
    sol_cube = cube(center,radius)

    return sol_cube

def get_max_radius(center,radius_guess=50):
    """
    """
    # Get all voxels within radius_guess
    voxels_to_check = list()
    for _x in range(-radius_guess,radius_guess):
        for _y in range(-radius_guess,radius_guess):
            for _z in range(-radius_guess,radius_guess):
                if (_x-center[0])**2 + (_y-center[1])**2 + (_z-center[2])**2 <= radius_guess**2:
                    voxels_to_check.append(np.array())
                    """"""

class SDF:
    def __init__(
        self,
        center_metres_xyz,
        radius_metres,
    ):
        """
        """
        self.center_metres_xyz = center_metres_xyz
        self.radius_metres = radius_metres


if __name__ == "__main__":

    # Seed everything
    utils.general.random_seed(42)

    # Are we using GPU? 
    # NOTE: suggest false for now because it's slow
    use_gpu_if_available = False
    keep_policy_logs = True

    # Will log everything to here
    log_folder = utils.logging.make_log_folder(name="run")

    # The environment follows some true dynamics, and the agent
    # has an internal model of the environment
    dyn = standard.get_standard_dynamics_quadcopter_3d()

    # Create a map representation
    #map_ = standard.get_standard_map()
    map_ = standard.get_28x28x28_at_111()
    #map_ = standard.get_28x28x28_at_111_with_obstacles()

    # Start and goal states
    # NOTE: The following utility finds two random points - it doesn't check for collisions!
    # If you're using a map with invalid positions then you might need to specify the start and goal states manually
    state_initial, state_goal = Environment.get_two_states_separated_by_distance(map_, min_distance=26)

    # # Generate a path from the initial state to the goal state
    """xyz_initial = state_initial[0:3]
    xyz_goal = state_goal[0:3]
    path_xyz = np.array([xyz_initial, xyz_goal])
    path_xyz = map_.plan_path(xyz_initial, xyz_goal, dyn.diameter*4) # Ultra safe
    path_xyz_smooth = utils.geometric.smooth_path_same_endpoints(path_xyz)"""
    
    # Get the current starting position
    start_point = map_.metres_to_voxel_coords(state_initial[:3])

    # Create a list to hold centers and radii
    cubes = list()

    # Add starting point to list
    cubes.append(find_max_cube(start_point))

    # ----------------------------------------------------------------
    # Logging from here on
    # ----------------------------------------------------------------

    # Save the cubes
    utils.logging.pickle_to_filepath(
        os.path.join(log_folder, "signed_distance_function.pkl"),
        cubes,
    )

    # Create the environment
    num_seconds = 16
    num_steps = int(num_seconds / dyn.dt)
    environment = Environment(
        state_initial=state_initial,
        state_goal=state_goal,
        dynamics=dyn,
        map_=map_,
        episode_length=num_steps,
    )

    # ----------------------------------------------------------------

    # Build a sphere at the start
    pbar = tqdm(total=num_steps, desc="Running simulation")
    
    pbar.close()

    # ----------------------------------------------------------------

    # Log everything of interest
    environment.log(log_folder)

    # Render visuals
    visual = Visual(log_folder)
    #visual.plot_histories()
    #visual.render_video(desired_fps=25)
    visual.plot_environment()
>>>>>>> b5af48e89de4ec3f5eb0711f6585744556691c45<|MERGE_RESOLUTION|>--- conflicted
+++ resolved
@@ -1,4 +1,3 @@
-<<<<<<< HEAD
 import numpy as np
 from tqdm import tqdm
 import scipy
@@ -25,6 +24,13 @@
 
 # TODO implement wandb to allow for more efficient grid searching of parameters
 
+class cube:
+    def __init__(self,center,radius):
+        """
+        """
+        self.center = center
+        self.radius = radius
+
 def build_cube(center:np.ndarray,radius:int):
     """
     """
@@ -113,11 +119,85 @@
             if map_.is_voxel_occupied(points_horizon[_i]):
                 no_collision = False
                 break
+        
+        if radius > 10:
+            break
     
     # Reduce radius to safe occupancy
     radius -= 1
 
-    return radius
+    # Build cube
+    sol_cube = cube(center,radius)
+
+    return sol_cube
+
+def get_max_radius(center,radius_guess=50):
+    """
+    """
+    # Get all voxels within radius_guess
+    voxels_to_check = list()
+    for _x in range(-radius_guess,radius_guess):
+        for _y in range(-radius_guess,radius_guess):
+            for _z in range(-radius_guess,radius_guess):
+                if (_x-center[0])**2 + (_y-center[1])**2 + (_z-center[2])**2 <= radius_guess**2:
+                    voxels_to_check.append(np.array())
+                    """"""
+
+class SDF:
+    def __init__(
+        self,
+        center_metres_xyz,
+        radius_metres,
+    ):
+        self.center_metres_xyz = center_metres_xyz
+        self.radius_metres = radius_metres
+
+    @staticmethod
+    def find_max_non_collision_radius(
+        center_metres_xyz,
+        mapping,
+    ):
+        # Begin by converting from metres to voxel
+        center_voxel_xyz = mapping.metres_to_voxel_coords(center_metres_xyz)
+
+        # Start with a zero radius (just the start point voxel)
+        radius_voxels = 0
+        in_collision = False
+        maximum_radius = 100
+        while radius_voxels < maximum_radius and not in_collision:
+            # Increase the radius by one voxel
+            radius_voxels += 1
+
+            # Get all voxels within the current radius
+            voxels_to_check = mapping.get_voxels_within_radius(center_voxel_xyz, radius_voxels)
+
+            # Check if any of the voxels are occupied
+            in_collision = any(mapping.batch_is_collision_voxel_coords(voxels_to_check, radius_voxels))
+
+        # Reduce the radius by one to get the maximum non-collision radius
+        radius_voxels -= 1
+
+        # Convert the radius back to metres
+        radius_metres = radius_voxels * (1 / mapping.voxel_per_x_metres)
+
+        return radius_metres 
+    
+    @staticmethod
+    def get_optimal_sdf(
+        center_metres_xyz,
+        mapping,
+    ):
+        # Get the maximum radius
+        radius = SDF.find_max_non_collision_radius(center_metres_xyz, mapping)
+
+        # Create the SDF object
+        sdf = SDF(center_metres_xyz,radius)
+
+        return sdf
+    
+    def __str__(self):
+        return f"SDF(center={self.center_metres_xyz}, radius={self.radius_metres})"
+
 
 if __name__ == "__main__":
 
@@ -157,15 +237,19 @@
     start_point = map_.metres_to_voxel_coords(state_initial[:3])
 
     # Create a list to hold centers and radii
-    centers = list()
-    radii = list()
-
-    # Add starting point to list
-    centers.append(start_point)
-    radii.append(find_max_cube(start_point))
-
-    # Pick next point
-    
+    sdfs = [ SDF.get_optimal_sdf(start_point, map_) ]
+
+    print(sdfs[0])
+
+    # ----------------------------------------------------------------
+    # Logging from here on
+    # ----------------------------------------------------------------
+
+    # Save the cubes
+    utils.logging.pickle_to_filepath(
+        os.path.join(log_folder, "signed_distance_function.pkl"),
+        sdfs,
+    )
 
     # Create the environment
     num_seconds = 16
@@ -192,245 +276,6 @@
 
     # Render visuals
     visual = Visual(log_folder)
-    visual.plot_histories()
-    visual.render_video(desired_fps=25)
-=======
-import numpy as np
-from tqdm import tqdm
-import scipy
-import os
-import pickle
-import csv
-import time
-import copy
-import matplotlib.pyplot as plt
-import cupy as cp
-
-import utils.general
-import utils.logging
-import utils.geometric
-import dynamics
-from environment import Environment
-from mapping import Map
-from agent import Agent
-from visual import Visual
-from policies.simple import PolicyNothing, PolicyRandom, PolicyConstant
-from policies.mppi import PolicyMPPI
-import policies.samplers
-import standard
-
-# TODO implement wandb to allow for more efficient grid searching of parameters
-
-class cube:
-    def __init__(self,center,radius):
-        """
-        """
-        self.center = center
-        self.radius = radius
-
-def build_cube(center:np.ndarray,radius:int):
-    """
-    """
-    # Get a list of all boundary points
-    points_horizon = list()
-
-    # Create boundary of cube
-    x_up = center[0] + radius
-    x_down = center[0] - radius
-    y_up = center[0] + radius
-    y_down = center[0] - radius
-    z_up = center[0] + radius
-    z_down = center[0] - radius
-
-    # Compile list of points to check
-    # Fix x
-    for _i in range(2):
-        # Fix x as either the upper or lower bound
-        if _i % 2 == 0:
-            _x = x_up
-        else:
-            _x = x_down
-        
-        # Iterate through each new point at the fixed x value
-        for _y in range(y_down,y_up+1):
-            for _z in range(z_down,z_up+1):
-                # New point to check
-                new_point = np.array([_x,_y,_z])
-                # Add new point if not already checked
-                if not any(np.array_equal(new_point, point) for point in points_horizon):
-                    points_horizon.append(new_point)
-
-    # Fix y
-    for _i in range(2):
-        # Fix y as either the upper or lower bound
-        if _i % 2 == 0:
-            _y = y_up
-        else:
-            _y = y_down
-        
-        # Iterate through each new point at the fixed y value
-        for _x in range(x_down,x_up+1):
-            for _z in range(z_down,z_up+1):
-                # New point to check
-                new_point = np.array([_x,_y,_z])
-                # Add new point if not already checked
-                if not any(np.array_equal(new_point, point) for point in points_horizon):
-                    points_horizon.append(new_point)
-
-    # Fix z
-    for _i in range(2):
-        # Fix z as either the upper or lower bound
-        if _i % 2 == 0:
-            _z = z_up
-        else:
-            _z = z_down
-        
-        # Iterate through each new point at the fixed z value
-        for _x in range(x_down,x_up+1):
-            for _z in range(y_down,y_up+1):
-                # New point to check
-                new_point = np.array([_x,_y,_z])
-                # Add new point if not already checked
-                if not any(np.array_equal(new_point, point) for point in points_horizon):
-                    points_horizon.append(new_point)
-    
-    return points_horizon
-
-def find_max_cube(center:np.ndarray):
-    """
-    """
-    # Begin checking points
-    no_collision = True
-    radius = 0
-    while (no_collision):
-        # Increase radius by 1 grid point
-        radius += 1
-        print(radius)
-
-        # Build a cube with this radius
-        points_horizon = build_cube(center,radius)
-        
-        # Given the list of points to check, check if occupied
-        # TODO batch check function
-        for _i in range(len(points_horizon)):
-            if map_.is_voxel_occupied(points_horizon[_i]):
-                no_collision = False
-                break
-        
-        if radius > 10:
-            break
-    
-    # Reduce radius to safe occupancy
-    radius -= 1
-
-    # Build cube
-    sol_cube = cube(center,radius)
-
-    return sol_cube
-
-def get_max_radius(center,radius_guess=50):
-    """
-    """
-    # Get all voxels within radius_guess
-    voxels_to_check = list()
-    for _x in range(-radius_guess,radius_guess):
-        for _y in range(-radius_guess,radius_guess):
-            for _z in range(-radius_guess,radius_guess):
-                if (_x-center[0])**2 + (_y-center[1])**2 + (_z-center[2])**2 <= radius_guess**2:
-                    voxels_to_check.append(np.array())
-                    """"""
-
-class SDF:
-    def __init__(
-        self,
-        center_metres_xyz,
-        radius_metres,
-    ):
-        """
-        """
-        self.center_metres_xyz = center_metres_xyz
-        self.radius_metres = radius_metres
-
-
-if __name__ == "__main__":
-
-    # Seed everything
-    utils.general.random_seed(42)
-
-    # Are we using GPU? 
-    # NOTE: suggest false for now because it's slow
-    use_gpu_if_available = False
-    keep_policy_logs = True
-
-    # Will log everything to here
-    log_folder = utils.logging.make_log_folder(name="run")
-
-    # The environment follows some true dynamics, and the agent
-    # has an internal model of the environment
-    dyn = standard.get_standard_dynamics_quadcopter_3d()
-
-    # Create a map representation
-    #map_ = standard.get_standard_map()
-    map_ = standard.get_28x28x28_at_111()
-    #map_ = standard.get_28x28x28_at_111_with_obstacles()
-
-    # Start and goal states
-    # NOTE: The following utility finds two random points - it doesn't check for collisions!
-    # If you're using a map with invalid positions then you might need to specify the start and goal states manually
-    state_initial, state_goal = Environment.get_two_states_separated_by_distance(map_, min_distance=26)
-
-    # # Generate a path from the initial state to the goal state
-    """xyz_initial = state_initial[0:3]
-    xyz_goal = state_goal[0:3]
-    path_xyz = np.array([xyz_initial, xyz_goal])
-    path_xyz = map_.plan_path(xyz_initial, xyz_goal, dyn.diameter*4) # Ultra safe
-    path_xyz_smooth = utils.geometric.smooth_path_same_endpoints(path_xyz)"""
-    
-    # Get the current starting position
-    start_point = map_.metres_to_voxel_coords(state_initial[:3])
-
-    # Create a list to hold centers and radii
-    cubes = list()
-
-    # Add starting point to list
-    cubes.append(find_max_cube(start_point))
-
-    # ----------------------------------------------------------------
-    # Logging from here on
-    # ----------------------------------------------------------------
-
-    # Save the cubes
-    utils.logging.pickle_to_filepath(
-        os.path.join(log_folder, "signed_distance_function.pkl"),
-        cubes,
-    )
-
-    # Create the environment
-    num_seconds = 16
-    num_steps = int(num_seconds / dyn.dt)
-    environment = Environment(
-        state_initial=state_initial,
-        state_goal=state_goal,
-        dynamics=dyn,
-        map_=map_,
-        episode_length=num_steps,
-    )
-
-    # ----------------------------------------------------------------
-
-    # Build a sphere at the start
-    pbar = tqdm(total=num_steps, desc="Running simulation")
-    
-    pbar.close()
-
-    # ----------------------------------------------------------------
-
-    # Log everything of interest
-    environment.log(log_folder)
-
-    # Render visuals
-    visual = Visual(log_folder)
     #visual.plot_histories()
     #visual.render_video(desired_fps=25)
-    visual.plot_environment()
->>>>>>> b5af48e89de4ec3f5eb0711f6585744556691c45+    visual.plot_environment()