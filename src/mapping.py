<<<<<<< HEAD
import math
import numpy as np 
from PIL import Image
import scipy
import scipy.ndimage
import scipy.spatial    
import networkx as nx
from tqdm import tqdm
import copy
import trimesh
from utils.general import Cacher
import utils.logging
import warnings

def test_nothing():
    return np.zeros((1,3))

def test_points():
    # It's gonna be N points from 0,0,0 to 10,0,0
    N = 100
    points = np.zeros((N,3))
    points[:,0] = np.linspace(0,10,N)
    return points

def test_column():
    # Put a big column in the way at x=20, y=0, at each z from 0 to 20
    N = 1600
    points = np.zeros((N,3))
    num_slices = 20 * 8
    points_per_slice = N // num_slices
    count = 0
    for i in range(num_slices):
        # Go around the circle at each z
        r = 0.5
        xs = [20 + r*np.cos(2*np.pi*i/points_per_slice) for i in range(points_per_slice)]
        ys = [2*np.sin(r*np.pi*i/points_per_slice) for i in range(points_per_slice)]
        z = 20 * (i / num_slices)
        for i in range(points_per_slice):
            points[count] = [xs[i], ys[i], z]
            count += 1
    return points

def test_columns():
    def generate_positions(size_x, size_y, spacing):
        # Compute the number of columns and rows needed
        num_x_columns = int(np.ceil(size_x / spacing)) + 1
        num_y_columns = int(np.ceil(size_y / spacing)) + 1

        # Create arrays to hold the x and y positions
        x_positions = np.arange(num_x_columns) * spacing
        y_positions = np.arange(num_y_columns) * spacing

        # Initialize an empty list to hold the positions
        positions = []

        # Generate the positions
        for i, x in enumerate(x_positions):
            for y in y_positions:
                if i % 2 == 0:
                    positions.append((x, y))
                else:
                    positions.append((x, y + spacing / 2))

        return positions, num_x_columns, num_y_columns
        
    # Columns from z=0 to z=30 at the following x,y positions
    xy_positions,_,_ = generate_positions(30, 30, 3)

    # Create a column at each of these positions
    points = []
    radius = 0.025
    points_around_circle = 10
    for x, y in xy_positions:
        for z in np.linspace(0, 30, 120):
            for i in range(points_around_circle):
                theta = 2 * np.pi * i / 10
                points.append([x + radius * np.cos(theta), y + radius * np.sin(theta), z])
            
    return np.array(points)

class Map:
    def __init__(
        self,
        map_filepath,
        voxel_per_x_metres,
        extents_metres_xyz,
        verbose=False,
    ):
        """
        Input filepath is where we can find the map file. Maps are represented with
        point clouds, where each point is a (x,y,z) in metres

        We will create a voxel grid representation of the map, where each voxel is
        voxel_per_x_metres on a side, and a cube
        """
        
        # Load the occupancy grid 
        self.map_filepath = map_filepath
        self.voxel_per_x_metres = voxel_per_x_metres
        self.extents_metres_xyz = extents_metres_xyz
        
        # Load the map file as an occupancy grid, if the file exists
        try:
            # Use trimesh to load the obj file
            mesh = trimesh.load(map_filepath)
            self.points = np.array(mesh.vertices)
            print(f"Loaded map file at: {map_filepath}, found {len(self.points)} points")
            
        except:
            warnings.warn(f"Error loading map file at: {map_filepath}, using 'nothing' test map")
            #self.points = test_columns()
            self.points = test_nothing()

        # Create a voxel grid representation of the map
        num_voxels_per_axis = [
            int((extents_metres_xyz[i][1] - extents_metres_xyz[i][0]) / voxel_per_x_metres)
            for i in range(3)
        ]
        self.voxel_grid = np.zeros(num_voxels_per_axis)

        # Fill in the voxel grid
        for point in tqdm(self.points, desc="Loading point cloud into voxel grid"):
            x, y, z = point
            i, j, k = self.metres_to_voxel_coords([x, y, z])
            # If it's outside the grid, skip
            if not self.voxel_coord_in_bounds([i, j, k]):
                if verbose:
                    print(f"Point {point} or voxel {i, j, k} is out of bounds")
                continue
            else:
                self.voxel_grid[i, j, k] = 1

        # Compute a kd tree for fast collision checking
        self.kd_tree = scipy.spatial.cKDTree(self.points)

        print("Map loaded")
        print(f"\t-map_filepath: {self.map_filepath}")
        print(f"\t-voxel_per_x_metres: {self.voxel_per_x_metres}")
        print(f"\t-num_points: {len(self.points)}")
        print(f"\t-extents: x={self.extents_metres_xyz[0]}, y={self.extents_metres_xyz[1]}, z={self.extents_metres_xyz[2]}")
        print(f"\t-voxel_grid (shape): {self.voxel_grid.shape}")
        print(f"\t-voxel_grid (total): {np.prod(self.voxel_grid.shape):.0f}")
        print(f"\t-voxel_grid (occupied): {np.sum(self.voxel_grid):.0f}")
        print(f"\t-voxel_grid (occupied %): {np.sum(self.voxel_grid) / np.prod(self.voxel_grid.shape) * 100:.6f} %")
    
    # ----------------------------------------------------------------
        
    def metres_to_voxel_coords(
        self,
        metres_coords,
    ):
        """
        Say we have the point [0, 0, 10] and the extents are
        [[-10, 20], [-10, 10], [0, 20]], with a voxel_per_x_metres of 0.5

        Then the voxel grid is 60x40x40, and the point [0, 0, 10] should be
        at [20, 20, 20] in the voxel grid. Return as an integer and always
        round down
        """

        # Look to see our progression through the extents in metres
        progression = [
            (metres_coords[i] - self.extents_metres_xyz[i][0]) / (self.extents_metres_xyz[i][1] - self.extents_metres_xyz[i][0])
            for i in range(3)
        ]

        # Multiply through by the extents in voxels
        num_voxels_per_axis = self.voxel_grid.shape
        voxel_coords = [
            int(progression[i] * num_voxels_per_axis[i])
            for i in range(3)
        ]

        # Return as an integer and round down
        voxel_coords = np.floor(voxel_coords).astype(int)
        return voxel_coords

    def voxel_coords_to_metres(
        self,
        voxel_coords,
    ):
        # Inverse of the above
        num_voxels_per_axis = self.voxel_grid.shape
        progression = [
            voxel_coords[i] / num_voxels_per_axis[i]
            for i in range(3)
        ]
        metres_coords = [
            progression[i] * (self.extents_metres_xyz[i][1] - self.extents_metres_xyz[i][0]) + self.extents_metres_xyz[i][0]
            for i in range(3)
        ]
        return metres_coords
    
    # ----------------------------------------------------------------
    
    def voxel_coord_in_bounds(
        self,
        voxel_coords,
    ):
        return all([0 <= x < self.voxel_grid.shape[i] for i, x in enumerate(voxel_coords)])
    
    def is_voxel_occupied(
        self,
        voxel_coords,
        voxel_grid=None,
    ):
        # Use this map's grid if none is given
        # (we may sometimes use a processed version of the grid)
        if voxel_grid is None:
            voxel_grid = self.voxel_grid
        return voxel_grid[tuple(voxel_coords)] == 1
    
    # ----------------------------------------------------------------
    
    def batch_is_collision(
        self,
        batch_metres_xyzs,
        collision_radius,
    ):
        """
        Given a batch of points in metres, check if they are in collision with the map
        """
            
        # Query kdtree for closest occupied point
        distances, indices = self.kd_tree.query(batch_metres_xyzs)
        return distances < collision_radius
    
    def batch_is_out_of_bounds(
        self,
        batch_metres_xyzs,
    ):
        """
        Given a batch of points in metres (N,3), check if they are out of bounds
        and return a boolean array of shape (N,)
        """
        
        # All the information we need is in here: extents_metres_xyz
        # whose is shaped like [[-10, 50], [-10, 10], [0, 20]]
        batch_x_in_bounds = np.logical_and(
            self.extents_metres_xyz[0][0] <= batch_metres_xyzs[:,0],
            batch_metres_xyzs[:,0] <= self.extents_metres_xyz[0][1],
        )
        batch_y_in_bounds = np.logical_and(
            self.extents_metres_xyz[1][0] <= batch_metres_xyzs[:,1],
            batch_metres_xyzs[:,1] <= self.extents_metres_xyz[1][1],
        )
        batch_z_in_bounds = np.logical_and(
            self.extents_metres_xyz[2][0] <= batch_metres_xyzs[:,2],
            batch_metres_xyzs[:,2] <= self.extents_metres_xyz[2][1],
        )
        is_in_bounds = np.logical_and(
            np.logical_and(batch_x_in_bounds, batch_y_in_bounds),
            batch_z_in_bounds,
        )     
        is_out_of_bounds = np.logical_not(is_in_bounds)
        return is_out_of_bounds

    def batch_is_not_valid(
        self,
        batch_metres_xyzs,
        collision_radius,
    ):
        """
        Given a batch of points in metres, check if they are valid (not colliding and not out of bounds)
        """
        return np.logical_or(
            self.batch_is_collision(batch_metres_xyzs, collision_radius),
            self.batch_is_out_of_bounds(batch_metres_xyzs),
        )
    
    def is_not_valid(
        self,
        metres_xyz,
        collision_radius,
    ):
        return self.batch_is_not_valid(np.array([metres_xyz]), collision_radius)[0]

    # ----------------------------------------------------------------

    def plan_path(
        self,
        a_coord_metres,
        b_coord_metres,
        avoid_radius,
    ):
        """
        Uses A* or RRT* or similar to compute a path from the start coordinate
        to the finish coordinate, noting that the agent has a certain radius defining
        a circle that cannot intersect with obstacles

        Occupancy grid is matrix where 0 is free space and 1 is an obstacle,
        and the scale is given by self.voxel_per_x_metres

        Returns a list of coordinates in metres that define the points along the path
        """

        a_coord_metres = np.array(a_coord_metres)
        b_coord_metres = np.array(b_coord_metres)

        a_voxel_coord = self.metres_to_voxel_coords(a_coord_metres)
        b_voxel_coord = self.metres_to_voxel_coords(b_coord_metres)

        print(f"Planning path from:")
        print(f"\t-m: {a_coord_metres} -> {b_coord_metres}")
        print(f"\t-v: {a_voxel_coord} -> {b_voxel_coord}")
        
        # This can be a computationally expensive operation, so we'll cache the results
        # and only recompute if the inputs change
        computation_inputs = (
            self.voxel_grid,
            a_coord_metres,
            b_coord_metres,
            avoid_radius,
        )
        cacher = Cacher(computation_inputs)
        if cacher.exists():
            outputs = cacher.load()
        else:

            # Define a custom heuristic function for A* (Euclidean distance)
            def euclidean_distance(u, v):
                return np.linalg.norm(np.array(u) - np.array(v))

            # We will need to account for the avoidance radius. If we have a voxel map,
            # we want to use morphological dilation to effectively expand the obstacles
            # by the radius of the agent. This will allow us to plan a path that is
            # feasible for the agent to follow
            if avoid_radius > 0:
                print("Expanding obstacles / creating a buffer using morphological dilation with a spherical structuring element...", end="")
                # Create a copy of the voxel grid
                voxel_grid_expanded = np.copy(self.voxel_grid)
                # Create a spherical structuring element
                radius_voxels = int(avoid_radius / self.voxel_per_x_metres)
                structuring_element = np.zeros((2*radius_voxels+1, 2*radius_voxels+1, 2*radius_voxels+1))
                for i in range(2*radius_voxels+1):
                    for j in range(2*radius_voxels+1):
                        for k in range(2*radius_voxels+1):
                            if np.linalg.norm([i-radius_voxels, j-radius_voxels, k-radius_voxels]) <= radius_voxels:
                                structuring_element[i, j, k] = 1
                # Dilate the voxel grid
                voxel_grid_expanded = scipy.ndimage.binary_dilation(voxel_grid_expanded, structure=structuring_element)
                print("done")

            # Use A* algorithm for pathfinding
            print(f"Making graph with shape {self.voxel_grid.shape}")
            graph = nx.Graph()
            voxel_grid_shape = self.voxel_grid.shape
            # Nodes
            for i in tqdm(range(voxel_grid_shape[0]), desc="Making graph nodes"):
                for j in range(voxel_grid_shape[1]):
                    for k in range(voxel_grid_shape[2]):
                        graph.add_node((i, j, k))
            # Edges
            edges_to_add = []
            for node in tqdm(graph.nodes, desc="Making graph edges"):
                i, j, k = node
                # 6 connectivity
                neighbours = [
                    (i+1, j, k), (i-1, j, k),
                    (i, j+1, k), (i, j-1, k),
                    (i, j, k+1), (i, j, k-1),
                ]
                # If either of the nodes is occupied, don't add the edge
                for neighbour in neighbours:
                    # Check if the neighbour is out of bounds
                    if not self.voxel_coord_in_bounds(neighbour):
                        continue
                    if self.is_voxel_occupied(node, voxel_grid=voxel_grid_expanded) or self.is_voxel_occupied(neighbour, voxel_grid=voxel_grid_expanded):
                        continue
                    else:
                        edges_to_add.append((node, neighbour))
            print("Graph constructing...", end="")
            graph.add_edges_from(edges_to_add, weight=1)
            print("done")
            print(graph)

            # Compute the path using A* algorithm
            try:
                print("Solving for path...", end="")
                path_coords = nx.astar_path(
                    graph, 
                    # Needs to be tuples because the node representation
                    # used earlier was tuples
                    tuple(a_voxel_coord), 
                    tuple(b_voxel_coord), 
                    heuristic=euclidean_distance
                )
                print(f"done")
                # Convert path nodes back to coordinates in metres
                path_metres = [self.voxel_coords_to_metres(np.array([x, y, z])) for x, y, z in path_coords]

            except nx.NetworkXNoPath:
                raise ValueError(f"No path found between start ({a_coord_metres} m) and finish ({b_coord_metres} m) in the occupancy grid (shape: {self.voxel_grid.shape})")
            
            outputs = np.array(path_metres)
            cacher.save(outputs)

        # Always report
        path_length = np.sum(np.linalg.norm(np.diff(outputs, axis=0), axis=1))
        print(f"Path found with {len(outputs)} points and length {path_length:.2f} m")
=======
import math
import numpy as np 
from PIL import Image
import scipy
import scipy.ndimage
import scipy.spatial    
import networkx as nx
from tqdm import tqdm
import copy
import trimesh
from utils.general import Cacher
import utils.logging
import warnings

def test_nothing():
    return np.zeros((1,3))

def test_points():
    # It's gonna be N points from 0,0,0 to 10,0,0
    N = 100
    points = np.zeros((N,3))
    points[:,0] = np.linspace(0,10,N)
    return points

def test_column():
    # Put a big column in the way at x=20, y=0, at each z from 0 to 20
    N = 1600
    points = np.zeros((N,3))
    num_slices = 20 * 8
    points_per_slice = N // num_slices
    count = 0
    for i in range(num_slices):
        # Go around the circle at each z
        r = 0.5
        xs = [20 + r*np.cos(2*np.pi*i/points_per_slice) for i in range(points_per_slice)]
        ys = [2*np.sin(r*np.pi*i/points_per_slice) for i in range(points_per_slice)]
        z = 20 * (i / num_slices)
        for i in range(points_per_slice):
            points[count] = [xs[i], ys[i], z]
            count += 1
    return points

def test_columns():
    def generate_positions(size_x, size_y, spacing):
        # Compute the number of columns and rows needed
        num_x_columns = int(np.ceil(size_x / spacing)) + 1
        num_y_columns = int(np.ceil(size_y / spacing)) + 1

        # Create arrays to hold the x and y positions
        x_positions = np.arange(num_x_columns) * spacing
        y_positions = np.arange(num_y_columns) * spacing

        # Initialize an empty list to hold the positions
        positions = []

        # Generate the positions
        for i, x in enumerate(x_positions):
            for y in y_positions:
                if i % 2 == 0:
                    positions.append((x, y))
                else:
                    positions.append((x, y + spacing / 2))

        return positions, num_x_columns, num_y_columns
        
    # Columns from z=0 to z=30 at the following x,y positions
    xy_positions,_,_ = generate_positions(30, 30, 3)

    # Create a column at each of these positions
    points = []
    radius = 0.025
    points_around_circle = 10
    for x, y in xy_positions:
        for z in np.linspace(0, 30, 120):
            for i in range(points_around_circle):
                theta = 2 * np.pi * i / 10
                points.append([x + radius * np.cos(theta), y + radius * np.sin(theta), z])
            
    return np.array(points)

class Map:
    def __init__(
        self,
        map_filepath,
        voxel_per_x_metres,
        extents_metres_xyz,
        verbose=False,
    ):
        """
        Input filepath is where we can find the map file. Maps are represented with
        point clouds, where each point is a (x,y,z) in metres

        We will create a voxel grid representation of the map, where each voxel is
        voxel_per_x_metres on a side, and a cube
        """
        
        # Load the occupancy grid 
        self.map_filepath = map_filepath
        self.voxel_per_x_metres = voxel_per_x_metres
        self.extents_metres_xyz = extents_metres_xyz
        
        # Load the map file as an occupancy grid, if the file exists
        try:
            # Use trimesh to load the obj file
            mesh = trimesh.load(map_filepath)
            self.points = np.array(mesh.vertices)
            print(f"Loaded map file at: {map_filepath}, found {len(self.points)} points")
            
        except:
            warnings.warn(f"Error loading map file at: {map_filepath}, using 'nothing' test map")
            #self.points = test_columns()
            self.points = test_nothing()

        # Create a voxel grid representation of the map
        num_voxels_per_axis = [
            int((extents_metres_xyz[i][1] - extents_metres_xyz[i][0]) / voxel_per_x_metres)
            for i in range(3)
        ]
        self.voxel_grid = np.zeros(num_voxels_per_axis)

        # Fill in the voxel grid
        for point in tqdm(self.points, desc="Loading point cloud into voxel grid"):
            x, y, z = point
            i, j, k = self.metres_to_voxel_coords([x, y, z])
            # If it's outside the grid, skip
            if not self.voxel_coord_in_bounds([i, j, k]):
                if verbose:
                    print(f"Point {point} or voxel {i, j, k} is out of bounds")
                continue
            else:
                self.voxel_grid[i, j, k] = 1

        # Compute a kd tree for fast collision checking
        self.kd_tree = scipy.spatial.cKDTree(self.points)

        print("Map loaded")
        print(f"\t-map_filepath: {self.map_filepath}")
        print(f"\t-voxel_per_x_metres: {self.voxel_per_x_metres}")
        print(f"\t-num_points: {len(self.points)}")
        print(f"\t-extents: x={self.extents_metres_xyz[0]}, y={self.extents_metres_xyz[1]}, z={self.extents_metres_xyz[2]}")
        print(f"\t-voxel_grid (shape): {self.voxel_grid.shape}")
        print(f"\t-voxel_grid (total): {np.prod(self.voxel_grid.shape):.0f}")
        print(f"\t-voxel_grid (occupied): {np.sum(self.voxel_grid):.0f}")
        print(f"\t-voxel_grid (occupied %): {np.sum(self.voxel_grid) / np.prod(self.voxel_grid.shape) * 100:.6f} %")
    
    # ----------------------------------------------------------------
        
    def metres_to_voxel_coords(
        self,
        metres_coords,
    ):
        """
        Say we have the point [0, 0, 10] and the extents are
        [[-10, 20], [-10, 10], [0, 20]], with a voxel_per_x_metres of 0.5

        Then the voxel grid is 60x40x40, and the point [0, 0, 10] should be
        at [20, 20, 20] in the voxel grid. Return as an integer and always
        round down
        """

        # Look to see our progression through the extents in metres
        progression = [
            (metres_coords[i] - self.extents_metres_xyz[i][0]) / (self.extents_metres_xyz[i][1] - self.extents_metres_xyz[i][0])
            for i in range(3)
        ]

        # Multiply through by the extents in voxels
        num_voxels_per_axis = self.voxel_grid.shape
        voxel_coords = [
            int(progression[i] * num_voxels_per_axis[i])
            for i in range(3)
        ]

        # Return as an integer and round down
        voxel_coords = np.floor(voxel_coords).astype(int)
        return voxel_coords

    def voxel_coords_to_metres(
        self,
        voxel_coords,
    ):
        # Inverse of the above
        num_voxels_per_axis = self.voxel_grid.shape
        progression = [
            voxel_coords[i] / num_voxels_per_axis[i]
            for i in range(3)
        ]
        metres_coords = [
            progression[i] * (self.extents_metres_xyz[i][1] - self.extents_metres_xyz[i][0]) + self.extents_metres_xyz[i][0]
            for i in range(3)
        ]
        return metres_coords
    
    # ----------------------------------------------------------------
    
    def voxel_coord_in_bounds(
        self,
        voxel_coords,
    ):
        return all([0 <= x < self.voxel_grid.shape[i] for i, x in enumerate(voxel_coords)])
    
    def is_voxel_occupied(
        self,
        voxel_coords,
        voxel_grid=None,
    ):
        # Use this map's grid if none is given
        # (we may sometimes use a processed version of the grid)
        if voxel_grid is None:
            voxel_grid = self.voxel_grid
        return voxel_grid[tuple(voxel_coords)] == 1
    
    # ----------------------------------------------------------------
    
    def batch_is_collision(
        self,
        batch_metres_xyzs,
        collision_radius,
    ):
        """
        Given a batch of points in metres, check if they are in collision with the map
        """
            
        # Query kdtree for closest occupied point
        distances, indices = self.kd_tree.query(batch_metres_xyzs)
        return distances < collision_radius
    
    def batch_is_out_of_bounds_voxel_coords(
        self,
        batch_voxel_coords,
    ):
        # Convert to metres xyz then call other function
        batch_metres_xyzs = [ self.voxel_coords_to_metres(x) for x in batch_voxel_coords ]
        return self.batch_is_out_of_bounds_metres_xyz(batch_metres_xyzs)
    
    def batch_is_out_of_bounds_metres_xyz(
        self,
        batch_metres_xyzs,
    ):
        """
        Given a batch of points in metres (N,3), check if they are out of bounds
        and return a boolean array of shape (N,)
        """
        
        # All the information we need is in here: extents_metres_xyz
        # whose is shaped like [[-10, 50], [-10, 10], [0, 20]]
        batch_x_in_bounds = np.logical_and(
            self.extents_metres_xyz[0][0] <= batch_metres_xyzs[:,0],
            batch_metres_xyzs[:,0] <= self.extents_metres_xyz[0][1],
        )
        batch_y_in_bounds = np.logical_and(
            self.extents_metres_xyz[1][0] <= batch_metres_xyzs[:,1],
            batch_metres_xyzs[:,1] <= self.extents_metres_xyz[1][1],
        )
        batch_z_in_bounds = np.logical_and(
            self.extents_metres_xyz[2][0] <= batch_metres_xyzs[:,2],
            batch_metres_xyzs[:,2] <= self.extents_metres_xyz[2][1],
        )
        is_in_bounds = np.logical_and(
            np.logical_and(batch_x_in_bounds, batch_y_in_bounds),
            batch_z_in_bounds,
        )     
        is_out_of_bounds = np.logical_not(is_in_bounds)
        return is_out_of_bounds

    def batch_is_not_valid(
        self,
        batch_metres_xyzs,
        collision_radius,
    ):
        """
        Given a batch of points in metres, check if they are valid (not colliding and not out of bounds)
        """
        return np.logical_or(
            self.batch_is_collision(batch_metres_xyzs, collision_radius),
            self.batch_is_out_of_bounds_metres_xyz(batch_metres_xyzs),
        )
    
    def is_not_valid(
        self,
        metres_xyz,
        collision_radius,
    ):
        return self.batch_is_not_valid(np.array([metres_xyz]), collision_radius)[0]

    # ----------------------------------------------------------------

    def plan_path(
        self,
        a_coord_metres,
        b_coord_metres,
        avoid_radius,
    ):
        """
        Uses A* or RRT* or similar to compute a path from the start coordinate
        to the finish coordinate, noting that the agent has a certain radius defining
        a circle that cannot intersect with obstacles

        Occupancy grid is matrix where 0 is free space and 1 is an obstacle,
        and the scale is given by self.voxel_per_x_metres

        Returns a list of coordinates in metres that define the points along the path
        """

        a_coord_metres = np.array(a_coord_metres)
        b_coord_metres = np.array(b_coord_metres)

        a_voxel_coord = self.metres_to_voxel_coords(a_coord_metres)
        b_voxel_coord = self.metres_to_voxel_coords(b_coord_metres)

        print(f"Planning path from:")
        print(f"\t-m: {a_coord_metres} -> {b_coord_metres}")
        print(f"\t-v: {a_voxel_coord} -> {b_voxel_coord}")
        
        # This can be a computationally expensive operation, so we'll cache the results
        # and only recompute if the inputs change
        computation_inputs = (
            self.voxel_grid,
            a_coord_metres,
            b_coord_metres,
            avoid_radius,
        )
        cacher = Cacher(computation_inputs)
        if cacher.exists():
            outputs = cacher.load()
        else:

            # Define a custom heuristic function for A* (Euclidean distance)
            def euclidean_distance(u, v):
                return np.linalg.norm(np.array(u) - np.array(v))

            # We will need to account for the avoidance radius. If we have a voxel map,
            # we want to use morphological dilation to effectively expand the obstacles
            # by the radius of the agent. This will allow us to plan a path that is
            # feasible for the agent to follow
            if avoid_radius > 0:
                print("Expanding obstacles / creating a buffer using morphological dilation with a spherical structuring element...", end="")
                # Create a copy of the voxel grid
                voxel_grid_expanded = np.copy(self.voxel_grid)
                # Create a spherical structuring element
                radius_voxels = int(avoid_radius / self.voxel_per_x_metres)
                structuring_element = np.zeros((2*radius_voxels+1, 2*radius_voxels+1, 2*radius_voxels+1))
                for i in range(2*radius_voxels+1):
                    for j in range(2*radius_voxels+1):
                        for k in range(2*radius_voxels+1):
                            if np.linalg.norm([i-radius_voxels, j-radius_voxels, k-radius_voxels]) <= radius_voxels:
                                structuring_element[i, j, k] = 1
                # Dilate the voxel grid
                voxel_grid_expanded = scipy.ndimage.binary_dilation(voxel_grid_expanded, structure=structuring_element)
                print("done")

            # Use A* algorithm for pathfinding
            print(f"Making graph with shape {self.voxel_grid.shape}")
            graph = nx.Graph()
            voxel_grid_shape = self.voxel_grid.shape
            # Nodes
            for i in tqdm(range(voxel_grid_shape[0]), desc="Making graph nodes"):
                for j in range(voxel_grid_shape[1]):
                    for k in range(voxel_grid_shape[2]):
                        graph.add_node((i, j, k))
            # Edges
            edges_to_add = []
            for node in tqdm(graph.nodes, desc="Making graph edges"):
                i, j, k = node
                # 6 connectivity
                neighbours = [
                    (i+1, j, k), (i-1, j, k),
                    (i, j+1, k), (i, j-1, k),
                    (i, j, k+1), (i, j, k-1),
                ]
                # If either of the nodes is occupied, don't add the edge
                for neighbour in neighbours:
                    # Check if the neighbour is out of bounds
                    if not self.voxel_coord_in_bounds(neighbour):
                        continue
                    if self.is_voxel_occupied(node, voxel_grid=voxel_grid_expanded) or self.is_voxel_occupied(neighbour, voxel_grid=voxel_grid_expanded):
                        continue
                    else:
                        edges_to_add.append((node, neighbour))
            print("Graph constructing...", end="")
            graph.add_edges_from(edges_to_add, weight=1)
            print("done")
            print(graph)

            # Compute the path using A* algorithm
            try:
                print("Solving for path...", end="")
                path_coords = nx.astar_path(
                    graph, 
                    # Needs to be tuples because the node representation
                    # used earlier was tuples
                    tuple(a_voxel_coord), 
                    tuple(b_voxel_coord), 
                    heuristic=euclidean_distance
                )
                print(f"done")
                # Convert path nodes back to coordinates in metres
                path_metres = [self.voxel_coords_to_metres(np.array([x, y, z])) for x, y, z in path_coords]

            except nx.NetworkXNoPath:
                raise ValueError(f"No path found between start ({a_coord_metres} m) and finish ({b_coord_metres} m) in the occupancy grid (shape: {self.voxel_grid.shape})")
            
            outputs = np.array(path_metres)
            cacher.save(outputs)

        # Always report
        path_length = np.sum(np.linalg.norm(np.diff(outputs, axis=0), axis=1))
        print(f"Path found with {len(outputs)} points and length {path_length:.2f} m")
>>>>>>> b5af48e8
        return outputs<|MERGE_RESOLUTION|>--- conflicted
+++ resolved
@@ -1,4 +1,3 @@
-<<<<<<< HEAD
 import math
 import numpy as np 
 from PIL import Image
@@ -192,6 +191,12 @@
         ]
         return metres_coords
     
+    def batch_voxel_coords_to_metres(
+        self,
+        batch_voxel_coords,
+    ):
+        return np.array([ self.voxel_coords_to_metres(x) for x in batch_voxel_coords ])
+    
     # ----------------------------------------------------------------
     
     def voxel_coord_in_bounds(
@@ -226,7 +231,15 @@
         distances, indices = self.kd_tree.query(batch_metres_xyzs)
         return distances < collision_radius
     
-    def batch_is_out_of_bounds(
+    def batch_is_out_of_bounds_voxel_coords(
+        self,
+        batch_voxel_coords,
+    ):
+        # Convert to metres xyz then call other function
+        batch_metres_xyzs = self.batch_voxel_coords_to_metres(batch_voxel_coords)
+        return self.batch_is_out_of_bounds_metres_xyz(batch_metres_xyzs)
+    
+    def batch_is_out_of_bounds_metres_xyz(
         self,
         batch_metres_xyzs,
     ):
@@ -266,7 +279,7 @@
         """
         return np.logical_or(
             self.batch_is_collision(batch_metres_xyzs, collision_radius),
-            self.batch_is_out_of_bounds(batch_metres_xyzs),
+            self.batch_is_out_of_bounds_metres_xyz(batch_metres_xyzs),
         )
     
     def is_not_valid(
@@ -399,414 +412,4 @@
         # Always report
         path_length = np.sum(np.linalg.norm(np.diff(outputs, axis=0), axis=1))
         print(f"Path found with {len(outputs)} points and length {path_length:.2f} m")
-=======
-import math
-import numpy as np 
-from PIL import Image
-import scipy
-import scipy.ndimage
-import scipy.spatial    
-import networkx as nx
-from tqdm import tqdm
-import copy
-import trimesh
-from utils.general import Cacher
-import utils.logging
-import warnings
-
-def test_nothing():
-    return np.zeros((1,3))
-
-def test_points():
-    # It's gonna be N points from 0,0,0 to 10,0,0
-    N = 100
-    points = np.zeros((N,3))
-    points[:,0] = np.linspace(0,10,N)
-    return points
-
-def test_column():
-    # Put a big column in the way at x=20, y=0, at each z from 0 to 20
-    N = 1600
-    points = np.zeros((N,3))
-    num_slices = 20 * 8
-    points_per_slice = N // num_slices
-    count = 0
-    for i in range(num_slices):
-        # Go around the circle at each z
-        r = 0.5
-        xs = [20 + r*np.cos(2*np.pi*i/points_per_slice) for i in range(points_per_slice)]
-        ys = [2*np.sin(r*np.pi*i/points_per_slice) for i in range(points_per_slice)]
-        z = 20 * (i / num_slices)
-        for i in range(points_per_slice):
-            points[count] = [xs[i], ys[i], z]
-            count += 1
-    return points
-
-def test_columns():
-    def generate_positions(size_x, size_y, spacing):
-        # Compute the number of columns and rows needed
-        num_x_columns = int(np.ceil(size_x / spacing)) + 1
-        num_y_columns = int(np.ceil(size_y / spacing)) + 1
-
-        # Create arrays to hold the x and y positions
-        x_positions = np.arange(num_x_columns) * spacing
-        y_positions = np.arange(num_y_columns) * spacing
-
-        # Initialize an empty list to hold the positions
-        positions = []
-
-        # Generate the positions
-        for i, x in enumerate(x_positions):
-            for y in y_positions:
-                if i % 2 == 0:
-                    positions.append((x, y))
-                else:
-                    positions.append((x, y + spacing / 2))
-
-        return positions, num_x_columns, num_y_columns
-        
-    # Columns from z=0 to z=30 at the following x,y positions
-    xy_positions,_,_ = generate_positions(30, 30, 3)
-
-    # Create a column at each of these positions
-    points = []
-    radius = 0.025
-    points_around_circle = 10
-    for x, y in xy_positions:
-        for z in np.linspace(0, 30, 120):
-            for i in range(points_around_circle):
-                theta = 2 * np.pi * i / 10
-                points.append([x + radius * np.cos(theta), y + radius * np.sin(theta), z])
-            
-    return np.array(points)
-
-class Map:
-    def __init__(
-        self,
-        map_filepath,
-        voxel_per_x_metres,
-        extents_metres_xyz,
-        verbose=False,
-    ):
-        """
-        Input filepath is where we can find the map file. Maps are represented with
-        point clouds, where each point is a (x,y,z) in metres
-
-        We will create a voxel grid representation of the map, where each voxel is
-        voxel_per_x_metres on a side, and a cube
-        """
-        
-        # Load the occupancy grid 
-        self.map_filepath = map_filepath
-        self.voxel_per_x_metres = voxel_per_x_metres
-        self.extents_metres_xyz = extents_metres_xyz
-        
-        # Load the map file as an occupancy grid, if the file exists
-        try:
-            # Use trimesh to load the obj file
-            mesh = trimesh.load(map_filepath)
-            self.points = np.array(mesh.vertices)
-            print(f"Loaded map file at: {map_filepath}, found {len(self.points)} points")
-            
-        except:
-            warnings.warn(f"Error loading map file at: {map_filepath}, using 'nothing' test map")
-            #self.points = test_columns()
-            self.points = test_nothing()
-
-        # Create a voxel grid representation of the map
-        num_voxels_per_axis = [
-            int((extents_metres_xyz[i][1] - extents_metres_xyz[i][0]) / voxel_per_x_metres)
-            for i in range(3)
-        ]
-        self.voxel_grid = np.zeros(num_voxels_per_axis)
-
-        # Fill in the voxel grid
-        for point in tqdm(self.points, desc="Loading point cloud into voxel grid"):
-            x, y, z = point
-            i, j, k = self.metres_to_voxel_coords([x, y, z])
-            # If it's outside the grid, skip
-            if not self.voxel_coord_in_bounds([i, j, k]):
-                if verbose:
-                    print(f"Point {point} or voxel {i, j, k} is out of bounds")
-                continue
-            else:
-                self.voxel_grid[i, j, k] = 1
-
-        # Compute a kd tree for fast collision checking
-        self.kd_tree = scipy.spatial.cKDTree(self.points)
-
-        print("Map loaded")
-        print(f"\t-map_filepath: {self.map_filepath}")
-        print(f"\t-voxel_per_x_metres: {self.voxel_per_x_metres}")
-        print(f"\t-num_points: {len(self.points)}")
-        print(f"\t-extents: x={self.extents_metres_xyz[0]}, y={self.extents_metres_xyz[1]}, z={self.extents_metres_xyz[2]}")
-        print(f"\t-voxel_grid (shape): {self.voxel_grid.shape}")
-        print(f"\t-voxel_grid (total): {np.prod(self.voxel_grid.shape):.0f}")
-        print(f"\t-voxel_grid (occupied): {np.sum(self.voxel_grid):.0f}")
-        print(f"\t-voxel_grid (occupied %): {np.sum(self.voxel_grid) / np.prod(self.voxel_grid.shape) * 100:.6f} %")
-    
-    # ----------------------------------------------------------------
-        
-    def metres_to_voxel_coords(
-        self,
-        metres_coords,
-    ):
-        """
-        Say we have the point [0, 0, 10] and the extents are
-        [[-10, 20], [-10, 10], [0, 20]], with a voxel_per_x_metres of 0.5
-
-        Then the voxel grid is 60x40x40, and the point [0, 0, 10] should be
-        at [20, 20, 20] in the voxel grid. Return as an integer and always
-        round down
-        """
-
-        # Look to see our progression through the extents in metres
-        progression = [
-            (metres_coords[i] - self.extents_metres_xyz[i][0]) / (self.extents_metres_xyz[i][1] - self.extents_metres_xyz[i][0])
-            for i in range(3)
-        ]
-
-        # Multiply through by the extents in voxels
-        num_voxels_per_axis = self.voxel_grid.shape
-        voxel_coords = [
-            int(progression[i] * num_voxels_per_axis[i])
-            for i in range(3)
-        ]
-
-        # Return as an integer and round down
-        voxel_coords = np.floor(voxel_coords).astype(int)
-        return voxel_coords
-
-    def voxel_coords_to_metres(
-        self,
-        voxel_coords,
-    ):
-        # Inverse of the above
-        num_voxels_per_axis = self.voxel_grid.shape
-        progression = [
-            voxel_coords[i] / num_voxels_per_axis[i]
-            for i in range(3)
-        ]
-        metres_coords = [
-            progression[i] * (self.extents_metres_xyz[i][1] - self.extents_metres_xyz[i][0]) + self.extents_metres_xyz[i][0]
-            for i in range(3)
-        ]
-        return metres_coords
-    
-    # ----------------------------------------------------------------
-    
-    def voxel_coord_in_bounds(
-        self,
-        voxel_coords,
-    ):
-        return all([0 <= x < self.voxel_grid.shape[i] for i, x in enumerate(voxel_coords)])
-    
-    def is_voxel_occupied(
-        self,
-        voxel_coords,
-        voxel_grid=None,
-    ):
-        # Use this map's grid if none is given
-        # (we may sometimes use a processed version of the grid)
-        if voxel_grid is None:
-            voxel_grid = self.voxel_grid
-        return voxel_grid[tuple(voxel_coords)] == 1
-    
-    # ----------------------------------------------------------------
-    
-    def batch_is_collision(
-        self,
-        batch_metres_xyzs,
-        collision_radius,
-    ):
-        """
-        Given a batch of points in metres, check if they are in collision with the map
-        """
-            
-        # Query kdtree for closest occupied point
-        distances, indices = self.kd_tree.query(batch_metres_xyzs)
-        return distances < collision_radius
-    
-    def batch_is_out_of_bounds_voxel_coords(
-        self,
-        batch_voxel_coords,
-    ):
-        # Convert to metres xyz then call other function
-        batch_metres_xyzs = [ self.voxel_coords_to_metres(x) for x in batch_voxel_coords ]
-        return self.batch_is_out_of_bounds_metres_xyz(batch_metres_xyzs)
-    
-    def batch_is_out_of_bounds_metres_xyz(
-        self,
-        batch_metres_xyzs,
-    ):
-        """
-        Given a batch of points in metres (N,3), check if they are out of bounds
-        and return a boolean array of shape (N,)
-        """
-        
-        # All the information we need is in here: extents_metres_xyz
-        # whose is shaped like [[-10, 50], [-10, 10], [0, 20]]
-        batch_x_in_bounds = np.logical_and(
-            self.extents_metres_xyz[0][0] <= batch_metres_xyzs[:,0],
-            batch_metres_xyzs[:,0] <= self.extents_metres_xyz[0][1],
-        )
-        batch_y_in_bounds = np.logical_and(
-            self.extents_metres_xyz[1][0] <= batch_metres_xyzs[:,1],
-            batch_metres_xyzs[:,1] <= self.extents_metres_xyz[1][1],
-        )
-        batch_z_in_bounds = np.logical_and(
-            self.extents_metres_xyz[2][0] <= batch_metres_xyzs[:,2],
-            batch_metres_xyzs[:,2] <= self.extents_metres_xyz[2][1],
-        )
-        is_in_bounds = np.logical_and(
-            np.logical_and(batch_x_in_bounds, batch_y_in_bounds),
-            batch_z_in_bounds,
-        )     
-        is_out_of_bounds = np.logical_not(is_in_bounds)
-        return is_out_of_bounds
-
-    def batch_is_not_valid(
-        self,
-        batch_metres_xyzs,
-        collision_radius,
-    ):
-        """
-        Given a batch of points in metres, check if they are valid (not colliding and not out of bounds)
-        """
-        return np.logical_or(
-            self.batch_is_collision(batch_metres_xyzs, collision_radius),
-            self.batch_is_out_of_bounds_metres_xyz(batch_metres_xyzs),
-        )
-    
-    def is_not_valid(
-        self,
-        metres_xyz,
-        collision_radius,
-    ):
-        return self.batch_is_not_valid(np.array([metres_xyz]), collision_radius)[0]
-
-    # ----------------------------------------------------------------
-
-    def plan_path(
-        self,
-        a_coord_metres,
-        b_coord_metres,
-        avoid_radius,
-    ):
-        """
-        Uses A* or RRT* or similar to compute a path from the start coordinate
-        to the finish coordinate, noting that the agent has a certain radius defining
-        a circle that cannot intersect with obstacles
-
-        Occupancy grid is matrix where 0 is free space and 1 is an obstacle,
-        and the scale is given by self.voxel_per_x_metres
-
-        Returns a list of coordinates in metres that define the points along the path
-        """
-
-        a_coord_metres = np.array(a_coord_metres)
-        b_coord_metres = np.array(b_coord_metres)
-
-        a_voxel_coord = self.metres_to_voxel_coords(a_coord_metres)
-        b_voxel_coord = self.metres_to_voxel_coords(b_coord_metres)
-
-        print(f"Planning path from:")
-        print(f"\t-m: {a_coord_metres} -> {b_coord_metres}")
-        print(f"\t-v: {a_voxel_coord} -> {b_voxel_coord}")
-        
-        # This can be a computationally expensive operation, so we'll cache the results
-        # and only recompute if the inputs change
-        computation_inputs = (
-            self.voxel_grid,
-            a_coord_metres,
-            b_coord_metres,
-            avoid_radius,
-        )
-        cacher = Cacher(computation_inputs)
-        if cacher.exists():
-            outputs = cacher.load()
-        else:
-
-            # Define a custom heuristic function for A* (Euclidean distance)
-            def euclidean_distance(u, v):
-                return np.linalg.norm(np.array(u) - np.array(v))
-
-            # We will need to account for the avoidance radius. If we have a voxel map,
-            # we want to use morphological dilation to effectively expand the obstacles
-            # by the radius of the agent. This will allow us to plan a path that is
-            # feasible for the agent to follow
-            if avoid_radius > 0:
-                print("Expanding obstacles / creating a buffer using morphological dilation with a spherical structuring element...", end="")
-                # Create a copy of the voxel grid
-                voxel_grid_expanded = np.copy(self.voxel_grid)
-                # Create a spherical structuring element
-                radius_voxels = int(avoid_radius / self.voxel_per_x_metres)
-                structuring_element = np.zeros((2*radius_voxels+1, 2*radius_voxels+1, 2*radius_voxels+1))
-                for i in range(2*radius_voxels+1):
-                    for j in range(2*radius_voxels+1):
-                        for k in range(2*radius_voxels+1):
-                            if np.linalg.norm([i-radius_voxels, j-radius_voxels, k-radius_voxels]) <= radius_voxels:
-                                structuring_element[i, j, k] = 1
-                # Dilate the voxel grid
-                voxel_grid_expanded = scipy.ndimage.binary_dilation(voxel_grid_expanded, structure=structuring_element)
-                print("done")
-
-            # Use A* algorithm for pathfinding
-            print(f"Making graph with shape {self.voxel_grid.shape}")
-            graph = nx.Graph()
-            voxel_grid_shape = self.voxel_grid.shape
-            # Nodes
-            for i in tqdm(range(voxel_grid_shape[0]), desc="Making graph nodes"):
-                for j in range(voxel_grid_shape[1]):
-                    for k in range(voxel_grid_shape[2]):
-                        graph.add_node((i, j, k))
-            # Edges
-            edges_to_add = []
-            for node in tqdm(graph.nodes, desc="Making graph edges"):
-                i, j, k = node
-                # 6 connectivity
-                neighbours = [
-                    (i+1, j, k), (i-1, j, k),
-                    (i, j+1, k), (i, j-1, k),
-                    (i, j, k+1), (i, j, k-1),
-                ]
-                # If either of the nodes is occupied, don't add the edge
-                for neighbour in neighbours:
-                    # Check if the neighbour is out of bounds
-                    if not self.voxel_coord_in_bounds(neighbour):
-                        continue
-                    if self.is_voxel_occupied(node, voxel_grid=voxel_grid_expanded) or self.is_voxel_occupied(neighbour, voxel_grid=voxel_grid_expanded):
-                        continue
-                    else:
-                        edges_to_add.append((node, neighbour))
-            print("Graph constructing...", end="")
-            graph.add_edges_from(edges_to_add, weight=1)
-            print("done")
-            print(graph)
-
-            # Compute the path using A* algorithm
-            try:
-                print("Solving for path...", end="")
-                path_coords = nx.astar_path(
-                    graph, 
-                    # Needs to be tuples because the node representation
-                    # used earlier was tuples
-                    tuple(a_voxel_coord), 
-                    tuple(b_voxel_coord), 
-                    heuristic=euclidean_distance
-                )
-                print(f"done")
-                # Convert path nodes back to coordinates in metres
-                path_metres = [self.voxel_coords_to_metres(np.array([x, y, z])) for x, y, z in path_coords]
-
-            except nx.NetworkXNoPath:
-                raise ValueError(f"No path found between start ({a_coord_metres} m) and finish ({b_coord_metres} m) in the occupancy grid (shape: {self.voxel_grid.shape})")
-            
-            outputs = np.array(path_metres)
-            cacher.save(outputs)
-
-        # Always report
-        path_length = np.sum(np.linalg.norm(np.diff(outputs, axis=0), axis=1))
-        print(f"Path found with {len(outputs)} points and length {path_length:.2f} m")
->>>>>>> b5af48e8
         return outputs