--- conflicted
+++ resolved
@@ -8,19 +8,14 @@
 
 if __name__ == "__main__":
 
-<<<<<<< HEAD
     """# Verify dynamics code
-=======
-    # Will log everything to here
-    log_folder = utils.make_log_folder(name="run")
-    
-    """
     # Verify dynamics code
->>>>>>> f6427101
     quad = dynamics.Quadrotor2D(0.1)
     quad.dynamics_test()
 
     exit()"""
+    # Will log everything to here
+    log_folder = utils.make_log_folder(name="run")
 
     # Get the map info for the map that we'll be using
     map_config = globals.MAP_CONFIGS["downup-o"]
