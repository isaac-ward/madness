import mapping 
import planning
import control 
import dynamics
import visuals
import utils 
import globals

if __name__ == "__main__":

<<<<<<< HEAD
    # Will log everything to here
    log_folder = utils.make_log_folder(name="run")
=======
    """
    # Verify dynamics code
    quad = dynamics.Quadrotor2D(0.1)
    quad.dynamics_test()

    exit()
    """
>>>>>>> cd5ce643

    # Get the map info for the map that we'll be using
    map_config = globals.MAP_CONFIGS["downup-o"]
    metres_per_pixel    = map_config["metres_per_pixel"]
    filename            = map_config["filename"]
    start_coord_metres  = map_config["start_coord_metres"]
    finish_coord_metres = map_config["finish_coord_metres"]

    # Load the map file as an occupancy grid
    occupancy_grid = mapping.load_map_file_as_occupancy_grid(
        filepath=f"{utils.get_assets_dir()}/{filename}",
        metres_per_pixel=metres_per_pixel
    )
    # Downscale to allow for easier path planning computation
    scale_factor = 0.2
    occupancy_grid = mapping.reduce_occupancy_grid_resolution(
        occupancy_grid, 
        scale_factor=scale_factor
    )
    # Note that the metres per pixel has now changed
    metres_per_pixel /= scale_factor
    
    # --------------------------------
    # there 

    # Generate a path from start to finish
    path_metres = planning.compute_path_over_occupancy_grid(
        occupancy_grid=occupancy_grid,
        metres_per_pixel=metres_per_pixel,
        start_coord_metres=start_coord_metres,
        finish_coord_metres=finish_coord_metres,
        agent_radius_metres=globals.AGENT_RADIUS_METRES
    )

    # Visualize the occupancy grid with a few points marked
    visuals.vis_occupancy_grid(
        filepath=f"{log_folder}/occupancy_grid.png",
        occupancy_grid=occupancy_grid,
        metres_per_pixel=metres_per_pixel,
        # start and finish points (in metres)
        points_metres=[
            start_coord_metres,
            finish_coord_metres
        ],
        path_metres=path_metres,
        plot_coordinates=True
    )

    # TODO
    # Some sort of control loop 
    control.optimal_control(path_metres)

    # Oh sick I got a sample!
    
    # --------------------------------
    # and back again

    # TODO<|MERGE_RESOLUTION|>--- conflicted
+++ resolved
@@ -8,10 +8,9 @@
 
 if __name__ == "__main__":
 
-<<<<<<< HEAD
     # Will log everything to here
     log_folder = utils.make_log_folder(name="run")
-=======
+    
     """
     # Verify dynamics code
     quad = dynamics.Quadrotor2D(0.1)
@@ -19,7 +18,6 @@
 
     exit()
     """
->>>>>>> cd5ce643
 
     # Get the map info for the map that we'll be using
     map_config = globals.MAP_CONFIGS["downup-o"]
