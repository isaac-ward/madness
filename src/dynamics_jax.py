--- conflicted
+++ resolved
@@ -1,4 +1,3 @@
-<<<<<<< HEAD
 import math
 from scipy.spatial.transform import Rotation as R
 import pickle
@@ -61,6 +60,37 @@
         # Use Euler method for modeling
         self.discrete_dynamics = jax.jit(
             lambda state, action, dt=self.dt: state + dt * self.continuous_dynamics(state, action))
+    
+    def __getstate__(self):
+        """
+        Method when pickling. Exclude jit class variables which aren't picklable
+        """
+        # Get the object's __dict__ and make a copy
+        state = self.__dict__.copy()
+        
+        # Remove the attribute you don't want to pickle
+        if 'continuous_dynamics' in state:
+            del state['continuous_dynamics']
+        if 'discrete_dynamics' in state:
+            del state['discrete_dynamics']
+
+        return state
+
+    def __setstate__(self, state):
+        """
+        Method when unpickling. Remake jit class variables which aren't picklable
+        """
+        # Restore instance attributes
+        self.__dict__.update(state)
+
+        # Reinitialize the excluded variables
+        # Define continuous dynamics describing the state derivative
+        self.continuous_dynamics = jax.jit(self.state_delta)
+
+        # Define discrete dynamics describing next_state = dynamics(state, action)
+        # Use Euler method for modeling
+        self.discrete_dynamics = jax.jit(
+            lambda state, action, dt=self.dt: state + dt * self.continuous_dynamics(state, action))
 
     def state_size(self):
         return 12
@@ -140,250 +170,6 @@
         state_delta = jnp.zeros_like(state)
 
         # Positions change according to velocity
-        state_delta[0] = xd
-        state_delta[1] = yd
-        state_delta[2] = zd
-
-        # Euler angles change according to body rates
-        state_delta[3] = q * s_φ / c_θ + r * c_φ / c_θ
-        state_delta[4] = q * c_φ - r * s_φ
-        state_delta[5] = p + q * s_φ * t_θ + r * c_φ * t_θ
-
-        # Velocities change according to forces and moments
-        state_delta[6] =   - (ft / self.mass) * (s_ψ * s_φ  +  c_ψ * s_θ * c_φ)
-        state_delta[7] =   - (ft / self.mass) * (c_ψ * s_φ  -  s_ψ * s_θ * c_φ)
-        state_delta[8] = self.g - (ft / self.mass) * (c_θ * c_φ)
-
-        # Body rates change according to moments of inertia and torques
-        state_delta[9]  = ((self.Iy - self.Iz) * q * r + tx) / self.Ix
-        state_delta[10] = ((self.Iz - self.Ix) * p * r + ty) / self.Iy
-        state_delta[11] = ((self.Ix - self.Iy) * p * q + tz) / self.Iz
-        
-        return state_delta
-    
-    def linearize(self, state, action):
-        """
-        Linearize the system dynamics (self.discrete_dynamics) about the given state and action.
-        System dynamics must be written in jax.
-
-        Parameters
-        ----------
-        state: numpy.ndarray
-            State vector to linearize about
-        action: numpy.ndarray
-            Control vector to linearize about
-
-        Returns
-        -------
-        A: jax.numpy.ndarray
-            Jacobian of dynamics function at provided (state, action) with respect to state
-        B: jax.numpy.ndarray
-            Jacobian of dynamics function at provided (state, action) with respect to action
-        """
-        # Calculate A and B 
-        A, B = jax.jacfwd(self.discrete_dynamics, (0, 1))(state, action)
-
-        return A, B
-    
-    def affinize(self, state, action):
-        """
-        Affinize the system dynamics (self.discrete_dynamics) about the given state and action.
-        System dynamics must be written in jax.
-
-        Parameters
-        ----------
-        state: numpy.ndarray
-            State vector to affinize about
-        action: numpy.ndarray
-            Control vector to affinize about
-
-        Returns
-        -------
-        A: jax.numpy.ndarray
-            Jacobian of dynamics function at provided (state, action) with respect to state
-        B: jax.numpy.ndarray
-            Jacobian of dynamics function at provided (state, action) with respect to action
-        C: jax.numpy.ndarry
-            The offset term in the first-order Taylor expansion of dynamics function at 
-            provided (state, action)
-        """
-        # Calculate A, B, and C
-        A, B = jax.jacfwd(self.discrete_dynamics, (0, 1))(state, action)
-        C = self.discrete_dynamics(state, action) - A@state - B@action
-
-=======
-import math
-from scipy.spatial.transform import Rotation as R
-import pickle
-import os
-import jax.numpy as jnp
-import jax
-
-import utils.general as general
-import utils.geometric as geometric
-
-class DynamicsQuadcopter3D:
-    """
-    This class computes the dynamics for a 3D quadcopter
-
-    Implements the model described in:
-    https://andrew.gibiansky.com/downloads/pdf/Quadcopter%20Dynamics,%20Simulation,%20and%20Control.pdf
-
-    It's also worth looking at the state space model from page 18, section 2.6
-    https://www.kth.se/polopoly_fs/1.588039.1600688317!/Thesis%20KTH%20-%20Francesco%20Sabatino.pdf
-
-    Initialize with the constants, and then call the step function 
-    with the current state and action to get the next state
-    
-    We'll use the following state representation:
-    state = [x, y, z, rx, ry, rz, vx, vy, vz, p, q, r]
-    Some important stuff:
-    - +x is forward, +y is right, +z is down (NED)
-    - tx is large when w3 is large (left)
-    - ty is large when w4 is large (forward)
-    - see action labels for correct labeling
-    """
-    def __init__(
-        self,
-        diameter,        # in metres
-        mass,            # in kg
-        Ix,              # moment of inertia about x axis
-        Iy,              # moment of inertia about y axis
-        Iz,              # moment of inertia about z axis
-        g,               # acceleration due to gravity (negative if down)
-        thrust_coef,     # thrust coefficient 
-        drag_yaw_coef,   # drag coefficient controlling drag due to yaw
-        drag_force_coef, # drag coefficient controlling drag force due to velocity
-        dt,              # time step
-    ):
-        self.diameter = diameter
-        self.mass = mass
-        self.Ix = Ix
-        self.Iy = Iy
-        self.Iz = Iz
-        self.g = g
-        self.thrust_coef = thrust_coef
-        self.drag_yaw_coef = drag_yaw_coef
-        self.drag_force_coef = drag_force_coef
-        self.dt = dt
-
-        # Define continuous dynamics describing the state derivative
-        self.continuous_dynamics = jax.jit(self.state_delta)
-
-        # Define discrete dynamics describing next_state = dynamics(state, action)
-        # Use Euler method for modeling
-        self.discrete_dynamics = jax.jit(
-            lambda state, action, dt=self.dt: state + dt * self.continuous_dynamics(state, action))
-    
-    def __getstate__(self):
-        """
-        Method when pickling. Exclude jit class variables which aren't picklable
-        """
-        # Get the object's __dict__ and make a copy
-        state = self.__dict__.copy()
-        
-        # Remove the attribute you don't want to pickle
-        if 'continuous_dynamics' in state:
-            del state['continuous_dynamics']
-        if 'discrete_dynamics' in state:
-            del state['discrete_dynamics']
-
-        return state
-
-    def __setstate__(self, state):
-        """
-        Method when unpickling. Remake jit class variables which aren't picklable
-        """
-        # Restore instance attributes
-        self.__dict__.update(state)
-
-        # Reinitialize the excluded variables
-        # Define continuous dynamics describing the state derivative
-        self.continuous_dynamics = jax.jit(self.state_delta)
-
-        # Define discrete dynamics describing next_state = dynamics(state, action)
-        # Use Euler method for modeling
-        self.discrete_dynamics = jax.jit(
-            lambda state, action, dt=self.dt: state + dt * self.continuous_dynamics(state, action))
-
-    def state_size(self):
-        return 12
-    def action_size(self):
-        return 4
-    def state_plot_groups(self):
-        return [3, 3, 3, 3]
-    def action_plot_groups(self):
-        return [4]
-    def state_labels(self):
-        # x, y, z, φ, θ, ψ, xd, yd, zd, wx, wy, wz
-        return ["x", "y", "z", "rz", "ry", "rx", "xd", "yd", "zd", "wx", "wy", "wz"]
-    def action_labels(self):
-        return ["w1 (left, CW)", "w4 (forward, CCW)", "w3 (right, CW)", "w2 (rear, CCW)"]
-    def action_ranges(self):
-        # If you're finding that state space isn't adequately explored,
-        # consider increasing the size of the action space
-        magnitude_lo = 0
-        magnitude_hi = 4
-        return jnp.array([
-            [-magnitude_lo, +magnitude_hi],
-            [-magnitude_lo, +magnitude_hi],
-            [-magnitude_lo, +magnitude_hi],
-            [-magnitude_lo, +magnitude_hi],
-        ]) 
-    
-    def state_delta(self, state, action):
-        """
-        Function to calculate the continuous nonlinear state derivative given a particular
-        state and action. Usable with jax
-
-        Parameters
-        ----------
-        state: numpy.ndarray
-            State vector shaped (12,)
-        action: numpy.ndarray
-            Control vector shaped (4,)
-        
-        Returns
-        -------
-        state_delta: jax.numpy.ndarray
-            Continuous state derivative vector at given state and action. Shaped (12,)
-        """
-        # For convenience
-        k = self.thrust_coef
-        b = self.drag_yaw_coef
-        kd = self.drag_force_coef # TODO Why is this here? - Mark
-
-        # Unwrap the state and action 
-        # position, euler angles (xyz=>φθψ), velocity, body rates (eq2.23)
-        x, y, z        = state[0],  state[1],  state[2]
-        rz, ry, rx     = state[3],  state[4],  state[5]
-        xd, yd, zd     = state[6],  state[7],  state[8]
-        p, q, r        = state[9],  state[10], state[11]
-        w1, w2, w3, w4 = action[0], action[1], action[2], action[3]
-        # For convenience and to match with the KTH paper
-        ψ, θ, φ = rz, ry, rx
-
-        # Compute sin, cos, and tan (xyz order is φ θ ψ)
-        s_ψ, c_ψ      = jnp.sin(ψ), jnp.cos(ψ)
-        s_θ, c_θ, t_θ = jnp.sin(θ), jnp.cos(θ), jnp.tan(θ)
-        s_φ, c_φ      = jnp.sin(φ), jnp.cos(φ)
-
-        # Compute the control vector (control force, control torques), eq2.16
-        w1_sq = w1 ** 2
-        w2_sq = w2 ** 2
-        w3_sq = w3 ** 2
-        w4_sq = w4 ** 2
-        r = self.diameter / 2
-        # This is labeled as u1, u2, u3, u4 in the paper
-        ft = k * (w1_sq + w2_sq + w3_sq + w4_sq)
-        tx = k * r * (w3_sq - w1_sq)
-        ty = k * r * (w4_sq - w2_sq)
-        tz = b * ((w2_sq + w4_sq) - (w1_sq + w3_sq))
-
-        # Compute the change in state (eq 2.23, 2.24, 2.25)
-        state_delta = jnp.zeros_like(state)
-
-        # Positions change according to velocity
         state_delta = state_delta.at[0].set(xd)
         state_delta = state_delta.at[1].set(yd)
         state_delta = state_delta.at[2].set(zd)
@@ -467,5 +253,4 @@
         affinize_batch = jax.vmap(affinize_single, in_axes=(0, 0))
         A, B, C = affinize_batch(states, actions)
         
->>>>>>> b64c51c5
         return A, B, C