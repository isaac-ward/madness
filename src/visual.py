import matplotlib as mpl 
import matplotlib.gridspec as gridspec
import matplotlib.pyplot as plt
import matplotlib.patches as patches
import matplotlib.animation as animation

from matplotlib.animation import FuncAnimation
from mpl_toolkits.mplot3d import Axes3D

from itertools import product, combinations
import numpy as np
from scipy.spatial.transform import Rotation as R
import math

import warnings
import os
from tqdm import tqdm
import pickle

import utils.geometric

# Given a run folder, generate visual assets
class Visual:
    """
    Handles all plotting, 3d visuals, renders, etc. 'Gimme a visual on that!'
    """

    def __init__(
        self,
        run_folder,
    ):
        """
        A visualizer visualizes a single run, so all the data that it
        needs should be in this folder
        """
        self.run_folder = run_folder

        # Create a visuals folder and ensure that it exists
        self.visuals_folder = os.path.join(self.run_folder, "visuals")
        if not os.path.exists(self.visuals_folder):
            os.makedirs(self.visuals_folder)

        # Create a red/green color map
        colormap = mpl.cm.get_cmap('hsv')
        # But I actually only want the last half and in reverse
        # https://matplotlib.org/stable/users/explain/colors/colormaps.html
        color_samples = 255
        colormap = colormap(np.linspace(0.0, 0.33, num=color_samples+1))
        # Reverse because its costs not rewards
        self.colormap_red_green = colormap[::-1]

    def sample_colormap(self, value_01):
        """
        Given a value between 0 and 1, return the color from the colormap
        """
        return self.colormap_red_green[math.floor(value_01 * (len(self.colormap_red_green) - 1))]

    def plot_histories(
        self,
    ):
        """
        Plot the history of states and actions 
        """
        
        # Load the state and action histories, and the dynamics model
        state_history, action_history = utils.logging.load_state_and_action_trajectories(os.path.join(self.run_folder, "environment"))
        dynamics = utils.logging.unpickle_from_filepath(os.path.join(self.run_folder, "environment", "dynamics.pkl"))

        # Get the state size and labels, and the action size and labels
        state_size = dynamics.state_size()
        state_labels = dynamics.state_labels()
        # Note that the groups tell us how many plots are in each row
        state_plot_groups = dynamics.state_plot_groups()
        action_size = dynamics.action_size()
        action_labels = dynamics.action_labels()
        action_plot_groups = dynamics.action_plot_groups()
        
        # We'll have as many rows as the max number of plots in a group
        # e.g. [3,4,3] means the first row has 3 plots, the second has 4, the third has 3
        plot_groups = state_plot_groups + action_plot_groups
        num_rows = len(plot_groups)
        num_cols = max(plot_groups)

        # Create the figure
        fig, axs = plt.subplots(num_rows, num_cols, figsize=(8, 8), dpi=100)

        def plot_helper(axs, data, labels, groups, color):
            """
            Helper function to plot the data
            """
            for i, group in enumerate(groups):
                for j in range(num_cols):
                    if j >= group:
                        # Don't plot anything if there are no more states in this group,
                        # and disable the axis
                        axs[i, j].axis('off')
                        continue
                    idx = sum(groups[:i]) + j
                    axs[i, j].plot(data[:, idx], color=color)
                    axs[i, j].set_title(labels[idx])
                    # Set the x and y axis directly to data
                    axs[i, j].set_xlim(0, len(data))
                    min_val = min(data[:, idx])
                    max_val = max(data[:, idx])
                    if min_val == max_val:
                        min_val -= 1
                        max_val += 1
                    axs[i, j].set_ylim(min_val, max_val)
        
        # Plot the states and actions
        plot_helper(axs[:len(state_plot_groups)], state_history, state_labels, state_plot_groups, color="royalblue")
        plot_helper(axs[len(state_plot_groups):], action_history, action_labels, action_plot_groups, color="red")

        # Save the figure
        plt.tight_layout()
        fig.savefig(os.path.join(self.visuals_folder, "history.png"))

        # Close the figure
        plt.close(fig)

    def plot_environment(self):

        # For plot environment to work correctly we need the following
        # - signed_distance_function.pkl
        # - map.pkl

        # Create a figure
        fig = plt.figure(figsize=(24, 24))
        # 1 row, two columns
        gs = gridspec.GridSpec(2, 2) #, height_ratios=[1, 1, 0.15, 0.15, 0.15, 0.15])
        axs = {
            # main world view render
            "main": fig.add_subplot(gs[0, 0], projection='3d'),

            # orthographic views (from which axis)
            "z": fig.add_subplot(gs[0, 1], projection='3d'),
            "x": fig.add_subplot(gs[1, 0], projection='3d'),
            "y": fig.add_subplot(gs[1, 1], projection='3d'),
        }

        # Load the map and the signed distance function data
        map_ = utils.logging.unpickle_from_filepath(os.path.join(self.run_folder, "environment", "map.pkl"))
        sdfs = utils.logging.unpickle_from_filepath(os.path.join(self.run_folder, "signed_distance_function.pkl"))

        # shape is (3,2) and is the lower and upper bounds for each axis
        extents = map_.extents_metres_xyz

        # We also want the a* (not policy) path, if it exists
        path_flag = False
        fp_path = os.path.join(self.run_folder, "a_star", "start_to_goal.npz")
        try:
            path_xyz = utils.logging.load_from_npz(fp_path)
            path_flag = True
        except:
            warnings.warn(f"No path found for A* at {fp_path}")

        path_smooth_flag = False
        fp_path_smooth = os.path.join(self.run_folder, "a_star", "start_to_goal_smooth.npz")
        try:
            path_xyz_smooth = utils.logging.load_from_npz(fp_path_smooth)
            path_smooth_flag = True
        except:
            warnings.warn(f"No (smoothed) path found for A* at {fp_path_smooth}")

        # Now get the voxel grid info for rendering
        print("Precomputing voxel information...", end="")

        # Precompute the voxel representation stuff 
        voxel_occupied_centers = np.argwhere(map_.voxel_grid == 1)
        voxel_occupied_centers = [ map_.voxel_coords_to_metres(v) for v in voxel_occupied_centers ]

        print("done")

        def setup_axes_3d(axs, ax_name):
            # xyz are the locations of the drone this frame
            
            # These axes in the same aspect ratio
            for ax_name in ["main", "x", "y", "z"]:
                axs[ax_name].set_box_aspect([1,1,1])

            # These axes need the same extents
            for ax_name in ["main", "x", "y", "z"]:
                axs[ax_name].set_xlim(*extents[0])
                axs[ax_name].set_ylim(*extents[1])
                axs[ax_name].set_zlim(*extents[2])

            # These axes should have removed ticks
            for ax_name in ["x", "y", "z"]:
                # This has the effect of removing the grid too
                axs[ax_name].set_xticks([])
                axs[ax_name].set_yticks([])
                axs[ax_name].set_zticks([])

            # Remove the axis themselves
            for ax_name in ["x", "y", "z"]:
                axs[ax_name].axis('off')
                
            # These axes should be orthographic
            for ax_name in ["x", "y", "z"]:
                axs[ax_name].set_proj_type('ortho')

            def write_label_to_top_left_of_axis(ax, text):
                ax.text2D(0.5, 0.95, text, transform=ax.transAxes, verticalalignment='top', horizontalalignment='center')

            # Manually set the rotation of the orthographic views
            # Useful link: https://matplotlib.org/stable/api/_as_gen/mpl_toolkits.mplot3d.axes3d.Axes3D.view_init.html
            # x is the behind view (along -x axis)
            write_label_to_top_left_of_axis(axs["x"], "behind (↓z →y)")
            axs["x"].view_init(azim=0, elev=180, roll=0)
            # y is the right view (along -y axis)
            write_label_to_top_left_of_axis(axs["y"], "right (↓z →x)")
            axs["y"].view_init(azim=90, elev=0, roll=180)
            # z is the top view (along -z axis)
            write_label_to_top_left_of_axis(axs["z"], "top (↓y →x)")
            axs["z"].view_init(azim=90, elev=-90, roll=180)

            # Set the rotation of the project views to be the same and
            # to suit a NED frame orientation as in the KTH paper figure 2
            # Default for Axes3D is 
            # azim, elev, roll = -60, 30, 0
            azim, elev, roll = 60, -30, 180
            axs["main"].view_init(azim=azim, elev=elev, roll=roll)

        for axes_name in ["main", "x", "y", "z"]:
            setup_axes_3d(axs, axes_name)

        # Retrieve the smooth A* path
        path_smooth_flag = False
        try:
            path_xyz_smooth = utils.logging.unpickle_from_filepath(os.path.join(self.run_folder, "environment", "path_xyz_smooth.pkl"))
            path_smooth_flag = True
        except:
            pass

        # Retrieve the cvx path
        path_cvx_flag = False
        try:
            path_xyz_cvx = utils.logging.unpickle_from_filepath(os.path.join(self.run_folder, "environment", "path_xyz_cvx.pkl"))
            path_cvx_flag = True
        except:
            pass

        # In 3D, plot the bounding box
        # In 3D, plot the bounding box
        for axes_name in ["main", "x", "y", "z"]:
            def draw_bounding_box(ax, bounding_box):
                x1, x2 = bounding_box[0]
                y1, y2 = bounding_box[1]
                z1, z2 = bounding_box[2]
                # Draw the cuboid
                col = 'r'
                ls = ':'
                alpha = 0.5
                ax.plot([x1, x2], [y1, y1], [z1, z1], color=col, linestyle=ls, alpha=alpha) # | (up)
                ax.plot([x2, x2], [y1, y2], [z1, z1], color=col, linestyle=ls, alpha=alpha) # -->
                ax.plot([x2, x1], [y2, y2], [z1, z1], color=col, linestyle=ls, alpha=alpha) # | (down)
                ax.plot([x1, x1], [y2, y1], [z1, z1], color=col, linestyle=ls, alpha=alpha) # <--

                ax.plot([x1, x2], [y1, y1], [z2, z2], color=col, linestyle=ls, alpha=alpha) # | (up)
                ax.plot([x2, x2], [y1, y2], [z2, z2], color=col, linestyle=ls, alpha=alpha) # -->
                ax.plot([x2, x1], [y2, y2], [z2, z2], color=col, linestyle=ls, alpha=alpha) # | (down)
                ax.plot([x1, x1], [y2, y1], [z2, z2], color=col, linestyle=ls, alpha=alpha) # <--
                
                ax.plot([x1, x1], [y1, y1], [z1, z2], color=col, linestyle=ls, alpha=alpha) # | (up)
                ax.plot([x2, x2], [y2, y2], [z1, z2], color=col, linestyle=ls, alpha=alpha) # -->
                ax.plot([x1, x1], [y2, y2], [z1, z2], color=col, linestyle=ls, alpha=alpha) # | (down)
                ax.plot([x2, x2], [y1, y1], [z1, z2], color=col, linestyle=ls, alpha=alpha) # <--

            # Shape is (3,2) and is the lower and upper bounds for each axis
            ax = axs[axes_name]
            draw_bounding_box(ax, map_.extents_metres_xyz)
            
            # In 3D, plot the voxel map
            # Plot an X at each filled voxel center
            ax.scatter(
                [v[0] for v in voxel_occupied_centers],
                [v[1] for v in voxel_occupied_centers],
                [v[2] for v in voxel_occupied_centers],
                color='red',
                marker='x',
                alpha=0.1,
            )

            # This is for plotting spherical sdfs
            def plot_sphere(ax, center, radius):
                """
                Plots a 3D sphere on the provided axis.

                Parameters:
                ax (matplotlib.axes._subplots.Axes3DSubplot): The 3D axis to plot the sphere on.
                center (array-like): The center of the sphere (x, y, z).
                radius (float): The radius of the sphere.
                """
                # Create data for the sphere
                u = np.linspace(0, 2 * np.pi, 100)
                v = np.linspace(0, np.pi, 100)
                
                x = radius * np.outer(np.cos(u), np.sin(v)) + center[0]
                y = radius * np.outer(np.sin(u), np.sin(v)) + center[1]
                z = radius * np.outer(np.ones(np.size(u)), np.cos(v)) + center[2]

                # Plot the surface
                ax.plot_surface(x, y, z, color='purple', alpha=0.15)

            # In 3D, plot the SDFs
            for sdf in sdfs.sdf_list:
                # Plot the sphere
                plot_sphere(ax, sdf.center_metres_xyz, sdf.radius_metres)

<<<<<<< HEAD

            # # Assemble the coordinates that are encapuslated by the SDFs
            # in_sdfs = np.array([v for sdf in sdfs.sdf_list for v in sdf.interior_metre_coords])
            # # Only the unique ones please
            # in_sdfs = np.unique(in_sdfs, axis=0)

            # # Now we only want the ones that are 

            # # Plot using 3d, which we'll do by
            # ax.scatter(
            #     in_sdfs[:, 0],
            #     in_sdfs[:, 1],
            #     in_sdfs[:, 2],
            #     color='purple',
            #     marker='.',
            #     alpha=0.1,
            # )

            # In 3D, plot the path and smooth paths in 
            if path_flag:
                ax.plot(
                    path_xyz[:, 0],
                    path_xyz[:, 1],
                    path_xyz[:, 2],
                    color='grey',
                    linestyle=':',
                    alpha=1,
                    linewidth=2,
                )
            if path_smooth_flag:
=======
                # Get the center and radius
                center = sdf.center_metres_xyz
                radius = sdf.radius_metres
                
                # We'll make the spheres
                color = 'purple'
                
                # Behavior changes depending on axis
                #if axes_name == "main":

                # Plot using 3d, which we'll do by
                ax.scatter(
                    [v[0] for v in sdf.interior_metre_coords],
                    [v[1] for v in sdf.interior_metre_coords],
                    [v[2] for v in sdf.interior_metre_coords],
                    color=color,
                    marker='x',
                    alpha=0.01,
                )

                # else:
                #     if axes_name == "x":
                #         c1, c2 = 1, 2
                #     elif axes_name == "y":
                #         c1, c2 = 0, 2
                #     elif axes_name == "z":
                #         c1, c2 = 0, 1
                #     # Plot using circle patches
                #     circle = patches.Circle(
                #         (center[c1], center[c2]),
                #         radius,
                #         color=color,
                #         # no fill
                #         fill=False,
                #         linewidth=1,
                #     )
                #     ax.add_patch(circle)
        
            # Plot smooth A* path
            if path_smooth_flag and axes_name in ["main", "x", "y", "z"]:
>>>>>>> b64c51c5
                ax.plot(
                    path_xyz_smooth[:, 0],
                    path_xyz_smooth[:, 1],
                    path_xyz_smooth[:, 2],
<<<<<<< HEAD
                    color='orange',
                    linestyle='-',
                    alpha=1,
                    linewidth=2,
=======
                    color='aqua',
                    linestyle='-',
                    alpha=1.0,
                )
            
            # Plot cvx path
            if path_cvx_flag and axes_name in ["main", "x", "y", "z"]:
                ax.plot(
                    path_xyz_cvx[:, 0],
                    path_xyz_cvx[:, 1],
                    path_xyz_cvx[:, 2],
                    color='black',
                    linestyle='-',
                    alpha=1.0,
>>>>>>> b64c51c5
                )

        # Save the figure
        #plt.tight_layout()
        fig.savefig(os.path.join(self.visuals_folder, "environment.png"))               

    def load_mppi_steps_states_actions_costs(self):
        mppi_folder = os.path.join(self.run_folder, "policy", "mppi")
        step_folders = [f for f in os.listdir(mppi_folder) if os.path.isdir(os.path.join(mppi_folder, f))]
        # Sort alphabetically
        step_folders = sorted(step_folders, reverse=False)
        # Load the states, actions, and costs for each step
        S = []
        A = []
        S_opt = []
        A_opt = []
        J = []
        for step_folder in step_folders:
            this_folder = os.path.join(mppi_folder, step_folder)
            # Try loading the state and action trajectories
            state_trajectories, action_trajectories = utils.logging.load_state_and_action_trajectories(this_folder)
            # And the costs
            costs = utils.logging.unpickle_from_filepath(os.path.join(this_folder, "costs.pkl"))
            # And the optimal action plan
            optimal_state_plan, optimal_action_plan = utils.logging.load_state_and_action_trajectories(this_folder, suffix="optimal")
            S.append(state_trajectories)
            A.append(action_trajectories)
            S_opt.append(optimal_state_plan)
            A_opt.append(optimal_action_plan)
            J.append(costs)
        S, A, S_opt, A_opt, J = np.array(S), np.array(A), np.array(S_opt), np.array(A_opt), np.array(J)
        return S, A, S_opt, A_opt, J

    def render_video(
        self,
        desired_fps=25,
    ):
        """
        We'll use matplotlib's funcanimation to render a video of the simulation
        """

        print("Loading required visual data...", end="")
        
        # The state is set up as [x, y, z, qx, qy, qz, qw, vx, vy, vz, wx, wy, wz]
        # The action is set up as [w1, w2, w3, w4] corresponding to the forward, left, backward, right rotor inputs

        # Load the environment data (they were saved with savez)
        state_history, action_history = utils.logging.load_state_and_action_trajectories(os.path.join(self.run_folder, "environment"))
        desired_state_shape = (state_history.shape[0], 12)
        assert state_history.shape == desired_state_shape, f"State history shape {state_history.shape} != {desired_state_shape}"
        desired_action_shape = (action_history.shape[0], 4)
        assert action_history.shape == desired_action_shape, f"Action history shape {action_history.shape} != {desired_action_shape}"
        dynamics = utils.logging.unpickle_from_filepath(os.path.join(self.run_folder, "environment", "dynamics.pkl"))
        map_ = utils.logging.unpickle_from_filepath(os.path.join(self.run_folder, "environment", "map.pkl"))

        print("done")
        print("Precomputing voxel information...", end="")

        # Precompute the voxel representation stuff 
        voxel_occupied_centers = np.argwhere(map_.voxel_grid == 1)
        voxel_occupied_centers = [ map_.voxel_coords_to_metres(v) for v in voxel_occupied_centers ]

        print("done")
        print("Loading optional visual data...", end="")

        # We also want the policy path, if it exists
        path_flag = False
        try:
            path_xyz = utils.logging.unpickle_from_filepath(os.path.join(self.run_folder, "environment", "path_xyz.pkl"))
            path_flag = True
        except:
            pass

        path_smooth_flag = False
        try:
            path_xyz_smooth = utils.logging.unpickle_from_filepath(os.path.join(self.run_folder, "environment", "path_xyz_smooth.pkl"))
            path_smooth_flag = True
        except:
            pass

        # And if it's an MPPI policy, we want to load the states, actions, and costs
        mppi_flag = False
        try:
            mppi_states, mppi_actions, mppi_opt_states, mppi_opt_actions, mppi_costs = self.load_mppi_steps_states_actions_costs()
            # For each step, over all samples, get the mins and maxes
            mppi_cost_mins = [np.min(c) for c in mppi_costs]
            mppi_cost_maxs = [np.max(c) for c in mppi_costs]
            mppi_flag = True
        except:
            pass

        print("done")

        # The dynamics model has information about the quadcopter that we need
        quadcopter_diameter = dynamics.diameter

        # To achieve this we'll do the following
        # - create a figure and 3d axis
        # - create a function that plots the 3d quadcopter oriented correctly given the state
        #     - this works by creating a 'diameter' long line in the x axis, and a 'diameter' long line in the y axis
        #     - at the tips of the lines, we'll draw vectors representing the action at that timestep
        #     - then we'll rotate everything according to the quaternion
        # - create an update function that given a frame number will update the plot with the new state
        # - use funcanimation to render the video, using the interval parameter to ensure playback
        #   at 60 fps
        # - save out the file
        
        # Create a figure
        fig = plt.figure(figsize=(12, 8))
        # 1 row, two columns
        gs = gridspec.GridSpec(6, 4, height_ratios=[1, 1, 0.15, 0.15, 0.15, 0.15])
        axs = {
            # main world view render
            "main": fig.add_subplot(gs[0:2, 0:2], projection='3d'),

            # closeup view
            "closeup": fig.add_subplot(gs[0, 2], projection='3d'),

            # orthographic views (from which axis)
            "z": fig.add_subplot(gs[0, 3], projection='3d'),
            "x": fig.add_subplot(gs[1, 2], projection='3d'),
            "y": fig.add_subplot(gs[1, 3], projection='3d'),

            # action inputs plots
            "action0": fig.add_subplot(gs[2, 0:2]),
            "action1": fig.add_subplot(gs[3, 0:2]),
            "action2": fig.add_subplot(gs[4, 0:2]),
            "action3": fig.add_subplot(gs[5, 0:2]),
        }

        # add a plot for the mppi data if we have it
        if mppi_flag:
            axs["mppi"] = fig.add_subplot(gs[2:6, 2:4])

        # Set plot limits based on the trajectory min and max
        def get_min_max_val_in_history_or_map_extents(history, idx):
            # First look at the history
            min_val = min([state[idx] for state in history])
            max_val = max([state[idx] for state in history])
            # Then look at the map (shape is (3,2)), adding a small buffer
            buffer = 0.5 * quadcopter_diameter
            min_val = min(min_val, map_.extents_metres_xyz[idx][0] - buffer)
            max_val = max(max_val, map_.extents_metres_xyz[idx][1] + buffer)
            # If they are less than the diameter, we'll set them to the diameter
            # NOTE, with reasonable map extents, this should never happen
            if abs(max_val - min_val) < quadcopter_diameter:
                min_val -= buffer
                max_val += buffer
            return min_val, max_val
        extents = [ get_min_max_val_in_history_or_map_extents(state_history, i) for i in range(3) ]
        #print(extents)
        # Which extent is the widest?
        max_extent = max([abs(extent[1] - extent[0]) for extent in extents])
        # Make them all the same, centered around the middle position encountered for
        # that axis
        for i in range(3):
            center = 0.5 * (extents[i][1] + extents[i][0])
            extents[i] = [center - 0.5 * max_extent, center + 0.5 * max_extent]

        def setup_axes_3d(axs, x, y, z):
            # xyz are the locations of the drone this frame
            
            # These axes in the same aspect ratio
            for ax_name in ["main", "x", "y", "z", "closeup"]:
                axs[ax_name].set_box_aspect([1,1,1])

            # These axes need the same extents
            for ax_name in ["main", "x", "y", "z"]:
                axs[ax_name].set_xlim(*extents[0])
                axs[ax_name].set_ylim(*extents[1])
                axs[ax_name].set_zlim(*extents[2])

            # These axes should be centered around the drone
            for ax_name in ["closeup"]:
                # Smaller scale factor here means more zoomed in
                sf = 3
                axs[ax_name].set_xlim(x - sf * quadcopter_diameter, x + sf * quadcopter_diameter)
                axs[ax_name].set_ylim(y - sf * quadcopter_diameter, y + sf * quadcopter_diameter)
                axs[ax_name].set_zlim(z - sf * quadcopter_diameter, z + sf * quadcopter_diameter)

            # These axes should have removed ticks
            for ax_name in ["x", "y", "z", "closeup"]:
                # This has the effect of removing the grid too
                axs[ax_name].set_xticks([])
                axs[ax_name].set_yticks([])
                axs[ax_name].set_zticks([])

            # Remove the axis themselves
            for ax_name in ["x", "y", "z"]:
                axs[ax_name].axis('off')
                
            # These axes should be orthographic
            for ax_name in ["x", "y", "z"]:
                axs[ax_name].set_proj_type('ortho')

            def write_label_to_top_left_of_axis(ax, text):
                ax.text2D(0.5, 0.95, text, transform=ax.transAxes, verticalalignment='top', horizontalalignment='center')

            # Manually set the rotation of the orthographic views
            # Useful link: https://matplotlib.org/stable/api/_as_gen/mpl_toolkits.mplot3d.axes3d.Axes3D.view_init.html
            # x is the behind view (along -x axis)
            write_label_to_top_left_of_axis(axs["x"], "behind (↓z →y)")
            axs["x"].view_init(azim=0, elev=180, roll=0)
            # y is the right view (along -y axis)
            write_label_to_top_left_of_axis(axs["y"], "right (↓z →x)")
            axs["y"].view_init(azim=90, elev=0, roll=180)
            # z is the top view (along -z axis)
            write_label_to_top_left_of_axis(axs["z"], "top (↓y →x)")
            axs["z"].view_init(azim=90, elev=-90, roll=180)

            # label the closeup
            write_label_to_top_left_of_axis(axs["closeup"], "closeup")

            # Set the rotation of the project views to be the same and
            # to suit a NED frame orientation as in the KTH paper figure 2
            # Default for Axes3D is 
            # azim, elev, roll = -60, 30, 0
            azim, elev, roll = 60, -30, 180
            axs["main"].view_init(azim=azim, elev=elev, roll=roll)
            axs["closeup"].view_init(azim=azim, elev=elev, roll=roll)

        # We need to know how many frames we have in the simulation
        num_frames_simulation = len(action_history)
        # We want to render at X fps, so how many frames will we have in the video?
        simulation_dt = dynamics.dt
        T = num_frames_simulation * simulation_dt
        playback_speed = 1.0
        num_frames_to_render = math.floor((T / playback_speed) * desired_fps)

        # Track progress with a pbar
        pbar = tqdm(total=num_frames_to_render, desc="Rendering video")

        def update(render_frame_index): 

            # The frame in the video is not the frame in the simulation. In reality
            # we have a very small dt, but in the video we want to show the video
            # at about 25 fps
            sim_frame_index = math.floor(num_frames_simulation / num_frames_to_render * render_frame_index)
            frame = sim_frame_index

            state = state_history[frame]
            x, y, z, rz, ry, rx, vx, vy, vz, wx, wy, wz = state

            # For visualization it helps to render the moving average of the action
            # history to now and then the current action will be the smoothed version
            # Recall that action_history is shaped (N, action_size)
            def moving_average(actions, window_size):
                """Calculate the moving average of the actions with zero padding to ensure the output size is the same as the input size."""
                if len(actions) < window_size:
                    # TODO replace with a warning and return the original
                    #raise ValueError(f"Not enough data points for moving average. Minimum required: {window_size}, available: {len(actions)}")
                    return actions
                
                # array, pad_width (before, after)
                padded_actions = np.pad(actions, ((window_size, 0), (0, 0)), mode='edge')
                cumulative_sum = np.cumsum(padded_actions, axis=0)
                moving_avg = (cumulative_sum[window_size:] - cumulative_sum[:-window_size]) / window_size

                assert len(moving_avg) == len(actions), f"Moving average length {len(moving_avg)} != actions length {len(actions)}"
                
                return moving_avg
            action_history_smoothed = moving_average(action_history, window_size=5)
            action_smoothed = action_history_smoothed[frame]
            action = action_history[frame]

            # Time to render, clear the old axes, but keep the extents
            for ax in axs.values():
                ax.cla()
            setup_axes_3d(axs, x, y, z)

            # We can compute this once per frame

            # Compute, in the body frame, the 
            # locations of the rotors (+x, +y, -x, -y)
            rotor_locations = np.array([
                [quadcopter_diameter / 2, 0, 0],
                [0, quadcopter_diameter / 2, 0],
                [-quadcopter_diameter / 2, 0, 0],
                [0, -quadcopter_diameter / 2, 0]
            ])

            # Compute, in the body frame, the end points of the thrust vectors
            action_ranges = dynamics.action_ranges()
            # Get our progress through this range with this action input
            action_normalized = np.array([
                (action_smoothed[i] - action_ranges[i][0]) / (action_ranges[i][1] - action_ranges[i][0])
                for i in range(4)
            ])
            # Make them a nice size
            desired_max_length = quadcopter_diameter * 0.8
            scale_factor = desired_max_length / (action_ranges[:,1] - action_ranges[:,0])
            action_scaled = action_smoothed * scale_factor
            action_vector_startpoints = rotor_locations
            action_vector_endpoints   = rotor_locations - np.array([
                # The order of the actions must line up with rotor locations
                # defined above => +x forward, +y right, -x rear, -y left
                [0, 0, action_scaled[4-1]],
                [0, 0, action_scaled[3-1]],
                [0, 0, action_scaled[2-1]],
                [0, 0, action_scaled[1-1]],
            ])
            
            # Everything will now be rotated and translated into place
            translation = np.array([x, y, z])
            # Why -ve x? God only knows
            rotation = R.from_euler('zyx', [rz, ry, -rx], degrees=False)

            # Transform from local frame into world frame
            rotor_locations = rotation.apply(rotor_locations) + translation
            action_vector_startpoints = rotation.apply(action_vector_startpoints) + translation
            action_vector_endpoints   = rotation.apply(action_vector_endpoints) + translation

            def render_3d_axes(axes_name):
                ax = axs[axes_name]
                    
                # Draw a black line from rotor 1 to rotor 3 and from rotor 2 to rotor 4
                # to represent the quadcopter body
                ax.plot(
                    [rotor_locations[0, 0], rotor_locations[2, 0]],
                    [rotor_locations[0, 1], rotor_locations[2, 1]],
                    [rotor_locations[0, 2], rotor_locations[2, 2]],
                    'k-',
                    linewidth=2,
                )
                ax.plot(
                    [rotor_locations[1, 0], rotor_locations[3, 0]],
                    [rotor_locations[1, 1], rotor_locations[3, 1]],
                    [rotor_locations[1, 2], rotor_locations[3, 2]],
                    'k-',
                    linewidth=2,
                )
                # Draw from the center to rotor 1 to represent forward
                ax.plot(
                    [translation[0], rotor_locations[0, 0]],
                    [translation[1], rotor_locations[0, 1]],
                    [translation[2], rotor_locations[0, 2]],
                    color='purple',
                    linewidth=2,
                )
                # Draw from the center down a bit to represent the drone's up vector
                drone_up_in_world_frame = rotation.apply([0, 0, quadcopter_diameter / 4])
                ax.plot(
                    [translation[0], translation[0] - drone_up_in_world_frame[0]],
                    [translation[1], translation[1] - drone_up_in_world_frame[1]],
                    [translation[2], translation[2] - drone_up_in_world_frame[2]],
                    color='purple',
                    linewidth=2,
                )

                # Draw the action inputs from the rotor locations to the end points
                for i in range(4):
                    ax.plot(
                        [action_vector_startpoints[i, 0], action_vector_endpoints[i, 0]],
                        [action_vector_startpoints[i, 1], action_vector_endpoints[i, 1]],
                        [action_vector_startpoints[i, 2], action_vector_endpoints[i, 2]],
                        'r-',
                    )      
                    
                # In 3D, plot the bounding box
                if axes_name in ["main", "x", "y", "z"]:
                    def draw_bounding_box(ax, bounding_box):
                        x1, x2 = bounding_box[0]
                        y1, y2 = bounding_box[1]
                        z1, z2 = bounding_box[2]
                        # Draw the cuboid
                        col = 'r'
                        ls = ':'
                        alpha = 0.5
                        ax.plot([x1, x2], [y1, y1], [z1, z1], color=col, linestyle=ls, alpha=alpha) # | (up)
                        ax.plot([x2, x2], [y1, y2], [z1, z1], color=col, linestyle=ls, alpha=alpha) # -->
                        ax.plot([x2, x1], [y2, y2], [z1, z1], color=col, linestyle=ls, alpha=alpha) # | (down)
                        ax.plot([x1, x1], [y2, y1], [z1, z1], color=col, linestyle=ls, alpha=alpha) # <--

                        ax.plot([x1, x2], [y1, y1], [z2, z2], color=col, linestyle=ls, alpha=alpha) # | (up)
                        ax.plot([x2, x2], [y1, y2], [z2, z2], color=col, linestyle=ls, alpha=alpha) # -->
                        ax.plot([x2, x1], [y2, y2], [z2, z2], color=col, linestyle=ls, alpha=alpha) # | (down)
                        ax.plot([x1, x1], [y2, y1], [z2, z2], color=col, linestyle=ls, alpha=alpha) # <--
                        
                        ax.plot([x1, x1], [y1, y1], [z1, z2], color=col, linestyle=ls, alpha=alpha) # | (up)
                        ax.plot([x2, x2], [y2, y2], [z1, z2], color=col, linestyle=ls, alpha=alpha) # -->
                        ax.plot([x1, x1], [y2, y2], [z1, z2], color=col, linestyle=ls, alpha=alpha) # | (down)
                        ax.plot([x2, x2], [y1, y1], [z1, z2], color=col, linestyle=ls, alpha=alpha) # <--

                    # Shape is (3,2) and is the lower and upper bounds for each axis
                    draw_bounding_box(ax, map_.extents_metres_xyz)

                # In 3D, plot the state history as a dotted line
                if axes_name in ["main", "x", "y", "z"]:
                    states_so_far = state_history[:frame]
                    ax.plot(
                        [state[0] for state in states_so_far],
                        [state[1] for state in states_so_far],
                        [state[2] for state in states_so_far],
                        color='royalblue',
                        linestyle='--',
                    )     

                # In 3D, plot the path and smooth paths in 
                if path_flag and axes_name in ["main", "x", "y", "z", "closeup"]:
                    ax.plot(
                        path_xyz[:, 0],
                        path_xyz[:, 1],
                        path_xyz[:, 2],
                        color='grey',
                        linestyle=':',
                        alpha=0.8,
                    )
                if path_smooth_flag and axes_name in ["main", "x", "y", "z", "closeup"]:
                    ax.plot(
                        path_xyz_smooth[:, 0],
                        path_xyz_smooth[:, 1],
                        path_xyz_smooth[:, 2],
                        color='orange',
                        linestyle='-',
                        alpha=0.8,
                    )

                # In 3D, plot the voxel map
                if axes_name in ["main", "x", "y", "z"]:
                    # Plot an X at each filled voxel center
                    ax.scatter(
                        [v[0] for v in voxel_occupied_centers],
                        [v[1] for v in voxel_occupied_centers],
                        [v[2] for v in voxel_occupied_centers],
                        color='red',
                        marker='x',
                        alpha=0.1,
                    )
                
                # If we have access to MPPI data, then render it to some plots too
                if mppi_flag and axes_name in ["main", "x", "y", "z", "closeup"]:

                    # What was the min and max cost this frame (true), or throughout the whole run (false)
                    make_colors_local = False
                    if make_colors_local:
                        mppi_cost_min = mppi_cost_mins[frame]
                        mppi_cost_max = mppi_cost_maxs[frame]
                    else:
                        mppi_cost_min = min(mppi_cost_mins)
                        mppi_cost_max = max(mppi_cost_maxs)

                    # What was the actual trajectory used? We'll highlight it!
                    a_opt = mppi_opt_actions[frame]
                    s_opt = mppi_opt_states[frame]
                    # Include the current state so that it's not disjoint
                    st_opt = np.vstack([state_history[frame], s_opt])
                    ax.plot(
                        st_opt[:, 0],
                        st_opt[:, 1],
                        st_opt[:, 2],
                        color='royalblue',
                        alpha=0.8,
                        linewidth=1,
                        # Keep this small so that we can see
                        # the mppi samples
                        linestyle='--', 
                        # Set z order so this is always visible
                        zorder=100,
                    )

                    # Plot every state trajectory from this frame
                    # Only plot N equally spaced samples - upping this is a major source of slow down!
                    num_samples = 64
                    mppi_states_sampled = mppi_states[frame][np.linspace(0, len(mppi_states[frame])-1, num_samples, dtype=int)]
                    for i, state_trajectory in enumerate(mppi_states_sampled):
                        # Get the cost for this trajectory, scaled to 0,1
                        # and then map it to a color
                        cost_01 = (mppi_costs[frame][i] - mppi_cost_min) / (mppi_cost_max - mppi_cost_min)

                        # Include the current state so that it's not disjoint
                        st = np.vstack([state_history[frame], state_trajectory])
                        ax.plot(
                            st[:, 0],
                            st[:, 1],
                            st[:, 2],
                            color=self.sample_colormap(cost_01),
                            alpha=0.33,
                            linewidth=1,
                            linestyle='-',
                        )    

            # Render all the 3d axes
            for ax_name in ["main", "x", "y", "z", "closeup"]:
                render_3d_axes(ax_name)

            # Render the action inputs plot
            def plot_action_inputs():
                # Plot the action input up to now 
                # (shape of action_history is (N, action_size))
                actions_so_far = action_history[:frame]
                for i in range(4):
                    axs[f"action{i}"].plot(
                        [action[i] for action in actions_so_far],
                        linestyle='-',
                        color='black',
                        lw=1,
                        zorder=1,
                        alpha=0.5,
                    )
                    # And the smoothed
                    axs[f"action{i}"].plot(
                        [action[i] for action in action_history_smoothed[:frame]],
                        linestyle='-',
                        color='red',
                        lw=1,
                        zorder=100,
                    )
                    # Set the x axis to the number of frames
                    axs[f"action{i}"].set_xlim(0, num_frames_simulation - 1)
                    # Set the y axis to the action range
                    axs[f"action{i}"].set_ylim(*dynamics.action_ranges()[i])     
                    # Remove axis ticks
                    axs[f"action{i}"].set_xticks([])
                    axs[f"action{i}"].set_yticks([])
            plot_action_inputs()               
                
            # Render the mppi breakdown plot
            def plot_mppi_distribution():
                # Plot the distribution of costs for this frame
                # (shape of mppi_states is (FRAMES, K, H, state_size))
                _, K, H, _ = mppi_states.shape
                costs_this_frame = mppi_costs[frame]
                num_bins = 100
                # bins have to be constant!
                mppi_cost_min = mppi_cost_mins[frame]
                mppi_cost_max = mppi_cost_maxs[frame]
                bins = np.linspace(mppi_cost_min, mppi_cost_max, num=num_bins+1)
                N, _, patches = axs["mppi"].hist(costs_this_frame, bins=bins, edgecolor='white', linewidth=0)
                colors_per_bin = [self.sample_colormap(x) for x in np.linspace(0, 1, num_bins)]
                for i in range(num_bins):
                    patches[i].set_facecolor(colors_per_bin[i])
                # Plot the average cost as a vertical line, in the right color
                avg_cost = np.mean(costs_this_frame)
                axs["mppi"].axvline(
                    avg_cost, 
                    color='k',
                    linewidth=2
                )
                # Set up the axis limits                
                axs["mppi"].set_xlim(mppi_cost_min, mppi_cost_max)
                axs["mppi"].set_ylim(0, int(0.125 * K)) # Unlikely to be more X% of the samples in one bin
                # Remove axis ticks
                axs["mppi"].set_xticks([])
                axs["mppi"].set_yticks([])
                # Plot as text the number of samples and horizon
                axs["mppi"].text(0.01, 0.98, f"K={K:.0f}", transform=axs["mppi"].transAxes, verticalalignment='top', horizontalalignment='left')          
                axs["mppi"].text(0.01, 0.92, f"H={H:.0f}", transform=axs["mppi"].transAxes, verticalalignment='top', horizontalalignment='left')      
            if mppi_flag:
                plot_mppi_distribution()
            else:
                #axs["mppi"].axis('off')
                pass

            # To the main view, render the simulation frame number,
            # simulation dt, simulation time (current and total).
            # Like so:
            # f=100/500
            # t=1.0/5.0 (dt=0.01)
            axs["main"].text2D(0, 0.98, f"t={frame*simulation_dt:.2f}/{T:.2f} (dt={simulation_dt:.2f})", transform=axs["main"].transAxes, verticalalignment='top', horizontalalignment='left')
            axs["main"].text2D(0, 0.94, f"f={frame+1}/{num_frames_simulation}", transform=axs["main"].transAxes, verticalalignment='top', horizontalalignment='left')
            
            # Tight layout
            plt.tight_layout()    

            pbar.update(1)

            return axs,
        
        # TODO implement blitting and artists list
        ani = FuncAnimation(fig, update, frames=num_frames_to_render)#, blit=True)
        
        # Save the video
        filepath_output = os.path.join(self.visuals_folder, "render.mp4")
        ani.save(filepath_output, fps=desired_fps)#, extra_args=['-vcodec', 'libx264'])
        # Set the pbar to 100%
        pbar.update(num_frames_to_render)
        pbar.close()

        print(f"Video available at {filepath_output}")
        
        # Free resources
        plt.close(fig)

        # Return the filepath
        return filepath_output
<|MERGE_RESOLUTION|>--- conflicted
+++ resolved
@@ -1,992 +1,914 @@
-import matplotlib as mpl 
-import matplotlib.gridspec as gridspec
-import matplotlib.pyplot as plt
-import matplotlib.patches as patches
-import matplotlib.animation as animation
-
-from matplotlib.animation import FuncAnimation
-from mpl_toolkits.mplot3d import Axes3D
-
-from itertools import product, combinations
-import numpy as np
-from scipy.spatial.transform import Rotation as R
-import math
-
-import warnings
-import os
-from tqdm import tqdm
-import pickle
-
-import utils.geometric
-
-# Given a run folder, generate visual assets
-class Visual:
-    """
-    Handles all plotting, 3d visuals, renders, etc. 'Gimme a visual on that!'
-    """
-
-    def __init__(
-        self,
-        run_folder,
-    ):
-        """
-        A visualizer visualizes a single run, so all the data that it
-        needs should be in this folder
-        """
-        self.run_folder = run_folder
-
-        # Create a visuals folder and ensure that it exists
-        self.visuals_folder = os.path.join(self.run_folder, "visuals")
-        if not os.path.exists(self.visuals_folder):
-            os.makedirs(self.visuals_folder)
-
-        # Create a red/green color map
-        colormap = mpl.cm.get_cmap('hsv')
-        # But I actually only want the last half and in reverse
-        # https://matplotlib.org/stable/users/explain/colors/colormaps.html
-        color_samples = 255
-        colormap = colormap(np.linspace(0.0, 0.33, num=color_samples+1))
-        # Reverse because its costs not rewards
-        self.colormap_red_green = colormap[::-1]
-
-    def sample_colormap(self, value_01):
-        """
-        Given a value between 0 and 1, return the color from the colormap
-        """
-        return self.colormap_red_green[math.floor(value_01 * (len(self.colormap_red_green) - 1))]
-
-    def plot_histories(
-        self,
-    ):
-        """
-        Plot the history of states and actions 
-        """
-        
-        # Load the state and action histories, and the dynamics model
-        state_history, action_history = utils.logging.load_state_and_action_trajectories(os.path.join(self.run_folder, "environment"))
-        dynamics = utils.logging.unpickle_from_filepath(os.path.join(self.run_folder, "environment", "dynamics.pkl"))
-
-        # Get the state size and labels, and the action size and labels
-        state_size = dynamics.state_size()
-        state_labels = dynamics.state_labels()
-        # Note that the groups tell us how many plots are in each row
-        state_plot_groups = dynamics.state_plot_groups()
-        action_size = dynamics.action_size()
-        action_labels = dynamics.action_labels()
-        action_plot_groups = dynamics.action_plot_groups()
-        
-        # We'll have as many rows as the max number of plots in a group
-        # e.g. [3,4,3] means the first row has 3 plots, the second has 4, the third has 3
-        plot_groups = state_plot_groups + action_plot_groups
-        num_rows = len(plot_groups)
-        num_cols = max(plot_groups)
-
-        # Create the figure
-        fig, axs = plt.subplots(num_rows, num_cols, figsize=(8, 8), dpi=100)
-
-        def plot_helper(axs, data, labels, groups, color):
-            """
-            Helper function to plot the data
-            """
-            for i, group in enumerate(groups):
-                for j in range(num_cols):
-                    if j >= group:
-                        # Don't plot anything if there are no more states in this group,
-                        # and disable the axis
-                        axs[i, j].axis('off')
-                        continue
-                    idx = sum(groups[:i]) + j
-                    axs[i, j].plot(data[:, idx], color=color)
-                    axs[i, j].set_title(labels[idx])
-                    # Set the x and y axis directly to data
-                    axs[i, j].set_xlim(0, len(data))
-                    min_val = min(data[:, idx])
-                    max_val = max(data[:, idx])
-                    if min_val == max_val:
-                        min_val -= 1
-                        max_val += 1
-                    axs[i, j].set_ylim(min_val, max_val)
-        
-        # Plot the states and actions
-        plot_helper(axs[:len(state_plot_groups)], state_history, state_labels, state_plot_groups, color="royalblue")
-        plot_helper(axs[len(state_plot_groups):], action_history, action_labels, action_plot_groups, color="red")
-
-        # Save the figure
-        plt.tight_layout()
-        fig.savefig(os.path.join(self.visuals_folder, "history.png"))
-
-        # Close the figure
-        plt.close(fig)
-
-    def plot_environment(self):
-
-        # For plot environment to work correctly we need the following
-        # - signed_distance_function.pkl
-        # - map.pkl
-
-        # Create a figure
-        fig = plt.figure(figsize=(24, 24))
-        # 1 row, two columns
-        gs = gridspec.GridSpec(2, 2) #, height_ratios=[1, 1, 0.15, 0.15, 0.15, 0.15])
-        axs = {
-            # main world view render
-            "main": fig.add_subplot(gs[0, 0], projection='3d'),
-
-            # orthographic views (from which axis)
-            "z": fig.add_subplot(gs[0, 1], projection='3d'),
-            "x": fig.add_subplot(gs[1, 0], projection='3d'),
-            "y": fig.add_subplot(gs[1, 1], projection='3d'),
-        }
-
-        # Load the map and the signed distance function data
-        map_ = utils.logging.unpickle_from_filepath(os.path.join(self.run_folder, "environment", "map.pkl"))
-        sdfs = utils.logging.unpickle_from_filepath(os.path.join(self.run_folder, "signed_distance_function.pkl"))
-
-        # shape is (3,2) and is the lower and upper bounds for each axis
-        extents = map_.extents_metres_xyz
-
-        # We also want the a* (not policy) path, if it exists
-        path_flag = False
-        fp_path = os.path.join(self.run_folder, "a_star", "start_to_goal.npz")
-        try:
-            path_xyz = utils.logging.load_from_npz(fp_path)
-            path_flag = True
-        except:
-            warnings.warn(f"No path found for A* at {fp_path}")
-
-        path_smooth_flag = False
-        fp_path_smooth = os.path.join(self.run_folder, "a_star", "start_to_goal_smooth.npz")
-        try:
-            path_xyz_smooth = utils.logging.load_from_npz(fp_path_smooth)
-            path_smooth_flag = True
-        except:
-            warnings.warn(f"No (smoothed) path found for A* at {fp_path_smooth}")
-
-        # Now get the voxel grid info for rendering
-        print("Precomputing voxel information...", end="")
-
-        # Precompute the voxel representation stuff 
-        voxel_occupied_centers = np.argwhere(map_.voxel_grid == 1)
-        voxel_occupied_centers = [ map_.voxel_coords_to_metres(v) for v in voxel_occupied_centers ]
-
-        print("done")
-
-        def setup_axes_3d(axs, ax_name):
-            # xyz are the locations of the drone this frame
-            
-            # These axes in the same aspect ratio
-            for ax_name in ["main", "x", "y", "z"]:
-                axs[ax_name].set_box_aspect([1,1,1])
-
-            # These axes need the same extents
-            for ax_name in ["main", "x", "y", "z"]:
-                axs[ax_name].set_xlim(*extents[0])
-                axs[ax_name].set_ylim(*extents[1])
-                axs[ax_name].set_zlim(*extents[2])
-
-            # These axes should have removed ticks
-            for ax_name in ["x", "y", "z"]:
-                # This has the effect of removing the grid too
-                axs[ax_name].set_xticks([])
-                axs[ax_name].set_yticks([])
-                axs[ax_name].set_zticks([])
-
-            # Remove the axis themselves
-            for ax_name in ["x", "y", "z"]:
-                axs[ax_name].axis('off')
-                
-            # These axes should be orthographic
-            for ax_name in ["x", "y", "z"]:
-                axs[ax_name].set_proj_type('ortho')
-
-            def write_label_to_top_left_of_axis(ax, text):
-                ax.text2D(0.5, 0.95, text, transform=ax.transAxes, verticalalignment='top', horizontalalignment='center')
-
-            # Manually set the rotation of the orthographic views
-            # Useful link: https://matplotlib.org/stable/api/_as_gen/mpl_toolkits.mplot3d.axes3d.Axes3D.view_init.html
-            # x is the behind view (along -x axis)
-            write_label_to_top_left_of_axis(axs["x"], "behind (↓z →y)")
-            axs["x"].view_init(azim=0, elev=180, roll=0)
-            # y is the right view (along -y axis)
-            write_label_to_top_left_of_axis(axs["y"], "right (↓z →x)")
-            axs["y"].view_init(azim=90, elev=0, roll=180)
-            # z is the top view (along -z axis)
-            write_label_to_top_left_of_axis(axs["z"], "top (↓y →x)")
-            axs["z"].view_init(azim=90, elev=-90, roll=180)
-
-            # Set the rotation of the project views to be the same and
-            # to suit a NED frame orientation as in the KTH paper figure 2
-            # Default for Axes3D is 
-            # azim, elev, roll = -60, 30, 0
-            azim, elev, roll = 60, -30, 180
-            axs["main"].view_init(azim=azim, elev=elev, roll=roll)
-
-        for axes_name in ["main", "x", "y", "z"]:
-            setup_axes_3d(axs, axes_name)
-
-        # Retrieve the smooth A* path
-        path_smooth_flag = False
-        try:
-            path_xyz_smooth = utils.logging.unpickle_from_filepath(os.path.join(self.run_folder, "environment", "path_xyz_smooth.pkl"))
-            path_smooth_flag = True
-        except:
-            pass
-
-        # Retrieve the cvx path
-        path_cvx_flag = False
-        try:
-            path_xyz_cvx = utils.logging.unpickle_from_filepath(os.path.join(self.run_folder, "environment", "path_xyz_cvx.pkl"))
-            path_cvx_flag = True
-        except:
-            pass
-
-        # In 3D, plot the bounding box
-        # In 3D, plot the bounding box
-        for axes_name in ["main", "x", "y", "z"]:
-            def draw_bounding_box(ax, bounding_box):
-                x1, x2 = bounding_box[0]
-                y1, y2 = bounding_box[1]
-                z1, z2 = bounding_box[2]
-                # Draw the cuboid
-                col = 'r'
-                ls = ':'
-                alpha = 0.5
-                ax.plot([x1, x2], [y1, y1], [z1, z1], color=col, linestyle=ls, alpha=alpha) # | (up)
-                ax.plot([x2, x2], [y1, y2], [z1, z1], color=col, linestyle=ls, alpha=alpha) # -->
-                ax.plot([x2, x1], [y2, y2], [z1, z1], color=col, linestyle=ls, alpha=alpha) # | (down)
-                ax.plot([x1, x1], [y2, y1], [z1, z1], color=col, linestyle=ls, alpha=alpha) # <--
-
-                ax.plot([x1, x2], [y1, y1], [z2, z2], color=col, linestyle=ls, alpha=alpha) # | (up)
-                ax.plot([x2, x2], [y1, y2], [z2, z2], color=col, linestyle=ls, alpha=alpha) # -->
-                ax.plot([x2, x1], [y2, y2], [z2, z2], color=col, linestyle=ls, alpha=alpha) # | (down)
-                ax.plot([x1, x1], [y2, y1], [z2, z2], color=col, linestyle=ls, alpha=alpha) # <--
-                
-                ax.plot([x1, x1], [y1, y1], [z1, z2], color=col, linestyle=ls, alpha=alpha) # | (up)
-                ax.plot([x2, x2], [y2, y2], [z1, z2], color=col, linestyle=ls, alpha=alpha) # -->
-                ax.plot([x1, x1], [y2, y2], [z1, z2], color=col, linestyle=ls, alpha=alpha) # | (down)
-                ax.plot([x2, x2], [y1, y1], [z1, z2], color=col, linestyle=ls, alpha=alpha) # <--
-
-            # Shape is (3,2) and is the lower and upper bounds for each axis
-            ax = axs[axes_name]
-            draw_bounding_box(ax, map_.extents_metres_xyz)
-            
-            # In 3D, plot the voxel map
-            # Plot an X at each filled voxel center
-            ax.scatter(
-                [v[0] for v in voxel_occupied_centers],
-                [v[1] for v in voxel_occupied_centers],
-                [v[2] for v in voxel_occupied_centers],
-                color='red',
-                marker='x',
-                alpha=0.1,
-            )
-
-            # This is for plotting spherical sdfs
-            def plot_sphere(ax, center, radius):
-                """
-                Plots a 3D sphere on the provided axis.
-
-                Parameters:
-                ax (matplotlib.axes._subplots.Axes3DSubplot): The 3D axis to plot the sphere on.
-                center (array-like): The center of the sphere (x, y, z).
-                radius (float): The radius of the sphere.
-                """
-                # Create data for the sphere
-                u = np.linspace(0, 2 * np.pi, 100)
-                v = np.linspace(0, np.pi, 100)
-                
-                x = radius * np.outer(np.cos(u), np.sin(v)) + center[0]
-                y = radius * np.outer(np.sin(u), np.sin(v)) + center[1]
-                z = radius * np.outer(np.ones(np.size(u)), np.cos(v)) + center[2]
-
-                # Plot the surface
-                ax.plot_surface(x, y, z, color='purple', alpha=0.15)
-
-            # In 3D, plot the SDFs
-            for sdf in sdfs.sdf_list:
-                # Plot the sphere
-                plot_sphere(ax, sdf.center_metres_xyz, sdf.radius_metres)
-
-<<<<<<< HEAD
-
-            # # Assemble the coordinates that are encapuslated by the SDFs
-            # in_sdfs = np.array([v for sdf in sdfs.sdf_list for v in sdf.interior_metre_coords])
-            # # Only the unique ones please
-            # in_sdfs = np.unique(in_sdfs, axis=0)
-
-            # # Now we only want the ones that are 
-
-            # # Plot using 3d, which we'll do by
-            # ax.scatter(
-            #     in_sdfs[:, 0],
-            #     in_sdfs[:, 1],
-            #     in_sdfs[:, 2],
-            #     color='purple',
-            #     marker='.',
-            #     alpha=0.1,
-            # )
-
-            # In 3D, plot the path and smooth paths in 
-            if path_flag:
-                ax.plot(
-                    path_xyz[:, 0],
-                    path_xyz[:, 1],
-                    path_xyz[:, 2],
-                    color='grey',
-                    linestyle=':',
-                    alpha=1,
-                    linewidth=2,
-                )
-            if path_smooth_flag:
-=======
-                # Get the center and radius
-                center = sdf.center_metres_xyz
-                radius = sdf.radius_metres
-                
-                # We'll make the spheres
-                color = 'purple'
-                
-                # Behavior changes depending on axis
-                #if axes_name == "main":
-
-                # Plot using 3d, which we'll do by
-                ax.scatter(
-                    [v[0] for v in sdf.interior_metre_coords],
-                    [v[1] for v in sdf.interior_metre_coords],
-                    [v[2] for v in sdf.interior_metre_coords],
-                    color=color,
-                    marker='x',
-                    alpha=0.01,
-                )
-
-                # else:
-                #     if axes_name == "x":
-                #         c1, c2 = 1, 2
-                #     elif axes_name == "y":
-                #         c1, c2 = 0, 2
-                #     elif axes_name == "z":
-                #         c1, c2 = 0, 1
-                #     # Plot using circle patches
-                #     circle = patches.Circle(
-                #         (center[c1], center[c2]),
-                #         radius,
-                #         color=color,
-                #         # no fill
-                #         fill=False,
-                #         linewidth=1,
-                #     )
-                #     ax.add_patch(circle)
-        
-            # Plot smooth A* path
-            if path_smooth_flag and axes_name in ["main", "x", "y", "z"]:
->>>>>>> b64c51c5
-                ax.plot(
-                    path_xyz_smooth[:, 0],
-                    path_xyz_smooth[:, 1],
-                    path_xyz_smooth[:, 2],
-<<<<<<< HEAD
-                    color='orange',
-                    linestyle='-',
-                    alpha=1,
-                    linewidth=2,
-=======
-                    color='aqua',
-                    linestyle='-',
-                    alpha=1.0,
-                )
-            
-            # Plot cvx path
-            if path_cvx_flag and axes_name in ["main", "x", "y", "z"]:
-                ax.plot(
-                    path_xyz_cvx[:, 0],
-                    path_xyz_cvx[:, 1],
-                    path_xyz_cvx[:, 2],
-                    color='black',
-                    linestyle='-',
-                    alpha=1.0,
->>>>>>> b64c51c5
-                )
-
-        # Save the figure
-        #plt.tight_layout()
-        fig.savefig(os.path.join(self.visuals_folder, "environment.png"))               
-
-    def load_mppi_steps_states_actions_costs(self):
-        mppi_folder = os.path.join(self.run_folder, "policy", "mppi")
-        step_folders = [f for f in os.listdir(mppi_folder) if os.path.isdir(os.path.join(mppi_folder, f))]
-        # Sort alphabetically
-        step_folders = sorted(step_folders, reverse=False)
-        # Load the states, actions, and costs for each step
-        S = []
-        A = []
-        S_opt = []
-        A_opt = []
-        J = []
-        for step_folder in step_folders:
-            this_folder = os.path.join(mppi_folder, step_folder)
-            # Try loading the state and action trajectories
-            state_trajectories, action_trajectories = utils.logging.load_state_and_action_trajectories(this_folder)
-            # And the costs
-            costs = utils.logging.unpickle_from_filepath(os.path.join(this_folder, "costs.pkl"))
-            # And the optimal action plan
-            optimal_state_plan, optimal_action_plan = utils.logging.load_state_and_action_trajectories(this_folder, suffix="optimal")
-            S.append(state_trajectories)
-            A.append(action_trajectories)
-            S_opt.append(optimal_state_plan)
-            A_opt.append(optimal_action_plan)
-            J.append(costs)
-        S, A, S_opt, A_opt, J = np.array(S), np.array(A), np.array(S_opt), np.array(A_opt), np.array(J)
-        return S, A, S_opt, A_opt, J
-
-    def render_video(
-        self,
-        desired_fps=25,
-    ):
-        """
-        We'll use matplotlib's funcanimation to render a video of the simulation
-        """
-
-        print("Loading required visual data...", end="")
-        
-        # The state is set up as [x, y, z, qx, qy, qz, qw, vx, vy, vz, wx, wy, wz]
-        # The action is set up as [w1, w2, w3, w4] corresponding to the forward, left, backward, right rotor inputs
-
-        # Load the environment data (they were saved with savez)
-        state_history, action_history = utils.logging.load_state_and_action_trajectories(os.path.join(self.run_folder, "environment"))
-        desired_state_shape = (state_history.shape[0], 12)
-        assert state_history.shape == desired_state_shape, f"State history shape {state_history.shape} != {desired_state_shape}"
-        desired_action_shape = (action_history.shape[0], 4)
-        assert action_history.shape == desired_action_shape, f"Action history shape {action_history.shape} != {desired_action_shape}"
-        dynamics = utils.logging.unpickle_from_filepath(os.path.join(self.run_folder, "environment", "dynamics.pkl"))
-        map_ = utils.logging.unpickle_from_filepath(os.path.join(self.run_folder, "environment", "map.pkl"))
-
-        print("done")
-        print("Precomputing voxel information...", end="")
-
-        # Precompute the voxel representation stuff 
-        voxel_occupied_centers = np.argwhere(map_.voxel_grid == 1)
-        voxel_occupied_centers = [ map_.voxel_coords_to_metres(v) for v in voxel_occupied_centers ]
-
-        print("done")
-        print("Loading optional visual data...", end="")
-
-        # We also want the policy path, if it exists
-        path_flag = False
-        try:
-            path_xyz = utils.logging.unpickle_from_filepath(os.path.join(self.run_folder, "environment", "path_xyz.pkl"))
-            path_flag = True
-        except:
-            pass
-
-        path_smooth_flag = False
-        try:
-            path_xyz_smooth = utils.logging.unpickle_from_filepath(os.path.join(self.run_folder, "environment", "path_xyz_smooth.pkl"))
-            path_smooth_flag = True
-        except:
-            pass
-
-        # And if it's an MPPI policy, we want to load the states, actions, and costs
-        mppi_flag = False
-        try:
-            mppi_states, mppi_actions, mppi_opt_states, mppi_opt_actions, mppi_costs = self.load_mppi_steps_states_actions_costs()
-            # For each step, over all samples, get the mins and maxes
-            mppi_cost_mins = [np.min(c) for c in mppi_costs]
-            mppi_cost_maxs = [np.max(c) for c in mppi_costs]
-            mppi_flag = True
-        except:
-            pass
-
-        print("done")
-
-        # The dynamics model has information about the quadcopter that we need
-        quadcopter_diameter = dynamics.diameter
-
-        # To achieve this we'll do the following
-        # - create a figure and 3d axis
-        # - create a function that plots the 3d quadcopter oriented correctly given the state
-        #     - this works by creating a 'diameter' long line in the x axis, and a 'diameter' long line in the y axis
-        #     - at the tips of the lines, we'll draw vectors representing the action at that timestep
-        #     - then we'll rotate everything according to the quaternion
-        # - create an update function that given a frame number will update the plot with the new state
-        # - use funcanimation to render the video, using the interval parameter to ensure playback
-        #   at 60 fps
-        # - save out the file
-        
-        # Create a figure
-        fig = plt.figure(figsize=(12, 8))
-        # 1 row, two columns
-        gs = gridspec.GridSpec(6, 4, height_ratios=[1, 1, 0.15, 0.15, 0.15, 0.15])
-        axs = {
-            # main world view render
-            "main": fig.add_subplot(gs[0:2, 0:2], projection='3d'),
-
-            # closeup view
-            "closeup": fig.add_subplot(gs[0, 2], projection='3d'),
-
-            # orthographic views (from which axis)
-            "z": fig.add_subplot(gs[0, 3], projection='3d'),
-            "x": fig.add_subplot(gs[1, 2], projection='3d'),
-            "y": fig.add_subplot(gs[1, 3], projection='3d'),
-
-            # action inputs plots
-            "action0": fig.add_subplot(gs[2, 0:2]),
-            "action1": fig.add_subplot(gs[3, 0:2]),
-            "action2": fig.add_subplot(gs[4, 0:2]),
-            "action3": fig.add_subplot(gs[5, 0:2]),
-        }
-
-        # add a plot for the mppi data if we have it
-        if mppi_flag:
-            axs["mppi"] = fig.add_subplot(gs[2:6, 2:4])
-
-        # Set plot limits based on the trajectory min and max
-        def get_min_max_val_in_history_or_map_extents(history, idx):
-            # First look at the history
-            min_val = min([state[idx] for state in history])
-            max_val = max([state[idx] for state in history])
-            # Then look at the map (shape is (3,2)), adding a small buffer
-            buffer = 0.5 * quadcopter_diameter
-            min_val = min(min_val, map_.extents_metres_xyz[idx][0] - buffer)
-            max_val = max(max_val, map_.extents_metres_xyz[idx][1] + buffer)
-            # If they are less than the diameter, we'll set them to the diameter
-            # NOTE, with reasonable map extents, this should never happen
-            if abs(max_val - min_val) < quadcopter_diameter:
-                min_val -= buffer
-                max_val += buffer
-            return min_val, max_val
-        extents = [ get_min_max_val_in_history_or_map_extents(state_history, i) for i in range(3) ]
-        #print(extents)
-        # Which extent is the widest?
-        max_extent = max([abs(extent[1] - extent[0]) for extent in extents])
-        # Make them all the same, centered around the middle position encountered for
-        # that axis
-        for i in range(3):
-            center = 0.5 * (extents[i][1] + extents[i][0])
-            extents[i] = [center - 0.5 * max_extent, center + 0.5 * max_extent]
-
-        def setup_axes_3d(axs, x, y, z):
-            # xyz are the locations of the drone this frame
-            
-            # These axes in the same aspect ratio
-            for ax_name in ["main", "x", "y", "z", "closeup"]:
-                axs[ax_name].set_box_aspect([1,1,1])
-
-            # These axes need the same extents
-            for ax_name in ["main", "x", "y", "z"]:
-                axs[ax_name].set_xlim(*extents[0])
-                axs[ax_name].set_ylim(*extents[1])
-                axs[ax_name].set_zlim(*extents[2])
-
-            # These axes should be centered around the drone
-            for ax_name in ["closeup"]:
-                # Smaller scale factor here means more zoomed in
-                sf = 3
-                axs[ax_name].set_xlim(x - sf * quadcopter_diameter, x + sf * quadcopter_diameter)
-                axs[ax_name].set_ylim(y - sf * quadcopter_diameter, y + sf * quadcopter_diameter)
-                axs[ax_name].set_zlim(z - sf * quadcopter_diameter, z + sf * quadcopter_diameter)
-
-            # These axes should have removed ticks
-            for ax_name in ["x", "y", "z", "closeup"]:
-                # This has the effect of removing the grid too
-                axs[ax_name].set_xticks([])
-                axs[ax_name].set_yticks([])
-                axs[ax_name].set_zticks([])
-
-            # Remove the axis themselves
-            for ax_name in ["x", "y", "z"]:
-                axs[ax_name].axis('off')
-                
-            # These axes should be orthographic
-            for ax_name in ["x", "y", "z"]:
-                axs[ax_name].set_proj_type('ortho')
-
-            def write_label_to_top_left_of_axis(ax, text):
-                ax.text2D(0.5, 0.95, text, transform=ax.transAxes, verticalalignment='top', horizontalalignment='center')
-
-            # Manually set the rotation of the orthographic views
-            # Useful link: https://matplotlib.org/stable/api/_as_gen/mpl_toolkits.mplot3d.axes3d.Axes3D.view_init.html
-            # x is the behind view (along -x axis)
-            write_label_to_top_left_of_axis(axs["x"], "behind (↓z →y)")
-            axs["x"].view_init(azim=0, elev=180, roll=0)
-            # y is the right view (along -y axis)
-            write_label_to_top_left_of_axis(axs["y"], "right (↓z →x)")
-            axs["y"].view_init(azim=90, elev=0, roll=180)
-            # z is the top view (along -z axis)
-            write_label_to_top_left_of_axis(axs["z"], "top (↓y →x)")
-            axs["z"].view_init(azim=90, elev=-90, roll=180)
-
-            # label the closeup
-            write_label_to_top_left_of_axis(axs["closeup"], "closeup")
-
-            # Set the rotation of the project views to be the same and
-            # to suit a NED frame orientation as in the KTH paper figure 2
-            # Default for Axes3D is 
-            # azim, elev, roll = -60, 30, 0
-            azim, elev, roll = 60, -30, 180
-            axs["main"].view_init(azim=azim, elev=elev, roll=roll)
-            axs["closeup"].view_init(azim=azim, elev=elev, roll=roll)
-
-        # We need to know how many frames we have in the simulation
-        num_frames_simulation = len(action_history)
-        # We want to render at X fps, so how many frames will we have in the video?
-        simulation_dt = dynamics.dt
-        T = num_frames_simulation * simulation_dt
-        playback_speed = 1.0
-        num_frames_to_render = math.floor((T / playback_speed) * desired_fps)
-
-        # Track progress with a pbar
-        pbar = tqdm(total=num_frames_to_render, desc="Rendering video")
-
-        def update(render_frame_index): 
-
-            # The frame in the video is not the frame in the simulation. In reality
-            # we have a very small dt, but in the video we want to show the video
-            # at about 25 fps
-            sim_frame_index = math.floor(num_frames_simulation / num_frames_to_render * render_frame_index)
-            frame = sim_frame_index
-
-            state = state_history[frame]
-            x, y, z, rz, ry, rx, vx, vy, vz, wx, wy, wz = state
-
-            # For visualization it helps to render the moving average of the action
-            # history to now and then the current action will be the smoothed version
-            # Recall that action_history is shaped (N, action_size)
-            def moving_average(actions, window_size):
-                """Calculate the moving average of the actions with zero padding to ensure the output size is the same as the input size."""
-                if len(actions) < window_size:
-                    # TODO replace with a warning and return the original
-                    #raise ValueError(f"Not enough data points for moving average. Minimum required: {window_size}, available: {len(actions)}")
-                    return actions
-                
-                # array, pad_width (before, after)
-                padded_actions = np.pad(actions, ((window_size, 0), (0, 0)), mode='edge')
-                cumulative_sum = np.cumsum(padded_actions, axis=0)
-                moving_avg = (cumulative_sum[window_size:] - cumulative_sum[:-window_size]) / window_size
-
-                assert len(moving_avg) == len(actions), f"Moving average length {len(moving_avg)} != actions length {len(actions)}"
-                
-                return moving_avg
-            action_history_smoothed = moving_average(action_history, window_size=5)
-            action_smoothed = action_history_smoothed[frame]
-            action = action_history[frame]
-
-            # Time to render, clear the old axes, but keep the extents
-            for ax in axs.values():
-                ax.cla()
-            setup_axes_3d(axs, x, y, z)
-
-            # We can compute this once per frame
-
-            # Compute, in the body frame, the 
-            # locations of the rotors (+x, +y, -x, -y)
-            rotor_locations = np.array([
-                [quadcopter_diameter / 2, 0, 0],
-                [0, quadcopter_diameter / 2, 0],
-                [-quadcopter_diameter / 2, 0, 0],
-                [0, -quadcopter_diameter / 2, 0]
-            ])
-
-            # Compute, in the body frame, the end points of the thrust vectors
-            action_ranges = dynamics.action_ranges()
-            # Get our progress through this range with this action input
-            action_normalized = np.array([
-                (action_smoothed[i] - action_ranges[i][0]) / (action_ranges[i][1] - action_ranges[i][0])
-                for i in range(4)
-            ])
-            # Make them a nice size
-            desired_max_length = quadcopter_diameter * 0.8
-            scale_factor = desired_max_length / (action_ranges[:,1] - action_ranges[:,0])
-            action_scaled = action_smoothed * scale_factor
-            action_vector_startpoints = rotor_locations
-            action_vector_endpoints   = rotor_locations - np.array([
-                # The order of the actions must line up with rotor locations
-                # defined above => +x forward, +y right, -x rear, -y left
-                [0, 0, action_scaled[4-1]],
-                [0, 0, action_scaled[3-1]],
-                [0, 0, action_scaled[2-1]],
-                [0, 0, action_scaled[1-1]],
-            ])
-            
-            # Everything will now be rotated and translated into place
-            translation = np.array([x, y, z])
-            # Why -ve x? God only knows
-            rotation = R.from_euler('zyx', [rz, ry, -rx], degrees=False)
-
-            # Transform from local frame into world frame
-            rotor_locations = rotation.apply(rotor_locations) + translation
-            action_vector_startpoints = rotation.apply(action_vector_startpoints) + translation
-            action_vector_endpoints   = rotation.apply(action_vector_endpoints) + translation
-
-            def render_3d_axes(axes_name):
-                ax = axs[axes_name]
-                    
-                # Draw a black line from rotor 1 to rotor 3 and from rotor 2 to rotor 4
-                # to represent the quadcopter body
-                ax.plot(
-                    [rotor_locations[0, 0], rotor_locations[2, 0]],
-                    [rotor_locations[0, 1], rotor_locations[2, 1]],
-                    [rotor_locations[0, 2], rotor_locations[2, 2]],
-                    'k-',
-                    linewidth=2,
-                )
-                ax.plot(
-                    [rotor_locations[1, 0], rotor_locations[3, 0]],
-                    [rotor_locations[1, 1], rotor_locations[3, 1]],
-                    [rotor_locations[1, 2], rotor_locations[3, 2]],
-                    'k-',
-                    linewidth=2,
-                )
-                # Draw from the center to rotor 1 to represent forward
-                ax.plot(
-                    [translation[0], rotor_locations[0, 0]],
-                    [translation[1], rotor_locations[0, 1]],
-                    [translation[2], rotor_locations[0, 2]],
-                    color='purple',
-                    linewidth=2,
-                )
-                # Draw from the center down a bit to represent the drone's up vector
-                drone_up_in_world_frame = rotation.apply([0, 0, quadcopter_diameter / 4])
-                ax.plot(
-                    [translation[0], translation[0] - drone_up_in_world_frame[0]],
-                    [translation[1], translation[1] - drone_up_in_world_frame[1]],
-                    [translation[2], translation[2] - drone_up_in_world_frame[2]],
-                    color='purple',
-                    linewidth=2,
-                )
-
-                # Draw the action inputs from the rotor locations to the end points
-                for i in range(4):
-                    ax.plot(
-                        [action_vector_startpoints[i, 0], action_vector_endpoints[i, 0]],
-                        [action_vector_startpoints[i, 1], action_vector_endpoints[i, 1]],
-                        [action_vector_startpoints[i, 2], action_vector_endpoints[i, 2]],
-                        'r-',
-                    )      
-                    
-                # In 3D, plot the bounding box
-                if axes_name in ["main", "x", "y", "z"]:
-                    def draw_bounding_box(ax, bounding_box):
-                        x1, x2 = bounding_box[0]
-                        y1, y2 = bounding_box[1]
-                        z1, z2 = bounding_box[2]
-                        # Draw the cuboid
-                        col = 'r'
-                        ls = ':'
-                        alpha = 0.5
-                        ax.plot([x1, x2], [y1, y1], [z1, z1], color=col, linestyle=ls, alpha=alpha) # | (up)
-                        ax.plot([x2, x2], [y1, y2], [z1, z1], color=col, linestyle=ls, alpha=alpha) # -->
-                        ax.plot([x2, x1], [y2, y2], [z1, z1], color=col, linestyle=ls, alpha=alpha) # | (down)
-                        ax.plot([x1, x1], [y2, y1], [z1, z1], color=col, linestyle=ls, alpha=alpha) # <--
-
-                        ax.plot([x1, x2], [y1, y1], [z2, z2], color=col, linestyle=ls, alpha=alpha) # | (up)
-                        ax.plot([x2, x2], [y1, y2], [z2, z2], color=col, linestyle=ls, alpha=alpha) # -->
-                        ax.plot([x2, x1], [y2, y2], [z2, z2], color=col, linestyle=ls, alpha=alpha) # | (down)
-                        ax.plot([x1, x1], [y2, y1], [z2, z2], color=col, linestyle=ls, alpha=alpha) # <--
-                        
-                        ax.plot([x1, x1], [y1, y1], [z1, z2], color=col, linestyle=ls, alpha=alpha) # | (up)
-                        ax.plot([x2, x2], [y2, y2], [z1, z2], color=col, linestyle=ls, alpha=alpha) # -->
-                        ax.plot([x1, x1], [y2, y2], [z1, z2], color=col, linestyle=ls, alpha=alpha) # | (down)
-                        ax.plot([x2, x2], [y1, y1], [z1, z2], color=col, linestyle=ls, alpha=alpha) # <--
-
-                    # Shape is (3,2) and is the lower and upper bounds for each axis
-                    draw_bounding_box(ax, map_.extents_metres_xyz)
-
-                # In 3D, plot the state history as a dotted line
-                if axes_name in ["main", "x", "y", "z"]:
-                    states_so_far = state_history[:frame]
-                    ax.plot(
-                        [state[0] for state in states_so_far],
-                        [state[1] for state in states_so_far],
-                        [state[2] for state in states_so_far],
-                        color='royalblue',
-                        linestyle='--',
-                    )     
-
-                # In 3D, plot the path and smooth paths in 
-                if path_flag and axes_name in ["main", "x", "y", "z", "closeup"]:
-                    ax.plot(
-                        path_xyz[:, 0],
-                        path_xyz[:, 1],
-                        path_xyz[:, 2],
-                        color='grey',
-                        linestyle=':',
-                        alpha=0.8,
-                    )
-                if path_smooth_flag and axes_name in ["main", "x", "y", "z", "closeup"]:
-                    ax.plot(
-                        path_xyz_smooth[:, 0],
-                        path_xyz_smooth[:, 1],
-                        path_xyz_smooth[:, 2],
-                        color='orange',
-                        linestyle='-',
-                        alpha=0.8,
-                    )
-
-                # In 3D, plot the voxel map
-                if axes_name in ["main", "x", "y", "z"]:
-                    # Plot an X at each filled voxel center
-                    ax.scatter(
-                        [v[0] for v in voxel_occupied_centers],
-                        [v[1] for v in voxel_occupied_centers],
-                        [v[2] for v in voxel_occupied_centers],
-                        color='red',
-                        marker='x',
-                        alpha=0.1,
-                    )
-                
-                # If we have access to MPPI data, then render it to some plots too
-                if mppi_flag and axes_name in ["main", "x", "y", "z", "closeup"]:
-
-                    # What was the min and max cost this frame (true), or throughout the whole run (false)
-                    make_colors_local = False
-                    if make_colors_local:
-                        mppi_cost_min = mppi_cost_mins[frame]
-                        mppi_cost_max = mppi_cost_maxs[frame]
-                    else:
-                        mppi_cost_min = min(mppi_cost_mins)
-                        mppi_cost_max = max(mppi_cost_maxs)
-
-                    # What was the actual trajectory used? We'll highlight it!
-                    a_opt = mppi_opt_actions[frame]
-                    s_opt = mppi_opt_states[frame]
-                    # Include the current state so that it's not disjoint
-                    st_opt = np.vstack([state_history[frame], s_opt])
-                    ax.plot(
-                        st_opt[:, 0],
-                        st_opt[:, 1],
-                        st_opt[:, 2],
-                        color='royalblue',
-                        alpha=0.8,
-                        linewidth=1,
-                        # Keep this small so that we can see
-                        # the mppi samples
-                        linestyle='--', 
-                        # Set z order so this is always visible
-                        zorder=100,
-                    )
-
-                    # Plot every state trajectory from this frame
-                    # Only plot N equally spaced samples - upping this is a major source of slow down!
-                    num_samples = 64
-                    mppi_states_sampled = mppi_states[frame][np.linspace(0, len(mppi_states[frame])-1, num_samples, dtype=int)]
-                    for i, state_trajectory in enumerate(mppi_states_sampled):
-                        # Get the cost for this trajectory, scaled to 0,1
-                        # and then map it to a color
-                        cost_01 = (mppi_costs[frame][i] - mppi_cost_min) / (mppi_cost_max - mppi_cost_min)
-
-                        # Include the current state so that it's not disjoint
-                        st = np.vstack([state_history[frame], state_trajectory])
-                        ax.plot(
-                            st[:, 0],
-                            st[:, 1],
-                            st[:, 2],
-                            color=self.sample_colormap(cost_01),
-                            alpha=0.33,
-                            linewidth=1,
-                            linestyle='-',
-                        )    
-
-            # Render all the 3d axes
-            for ax_name in ["main", "x", "y", "z", "closeup"]:
-                render_3d_axes(ax_name)
-
-            # Render the action inputs plot
-            def plot_action_inputs():
-                # Plot the action input up to now 
-                # (shape of action_history is (N, action_size))
-                actions_so_far = action_history[:frame]
-                for i in range(4):
-                    axs[f"action{i}"].plot(
-                        [action[i] for action in actions_so_far],
-                        linestyle='-',
-                        color='black',
-                        lw=1,
-                        zorder=1,
-                        alpha=0.5,
-                    )
-                    # And the smoothed
-                    axs[f"action{i}"].plot(
-                        [action[i] for action in action_history_smoothed[:frame]],
-                        linestyle='-',
-                        color='red',
-                        lw=1,
-                        zorder=100,
-                    )
-                    # Set the x axis to the number of frames
-                    axs[f"action{i}"].set_xlim(0, num_frames_simulation - 1)
-                    # Set the y axis to the action range
-                    axs[f"action{i}"].set_ylim(*dynamics.action_ranges()[i])     
-                    # Remove axis ticks
-                    axs[f"action{i}"].set_xticks([])
-                    axs[f"action{i}"].set_yticks([])
-            plot_action_inputs()               
-                
-            # Render the mppi breakdown plot
-            def plot_mppi_distribution():
-                # Plot the distribution of costs for this frame
-                # (shape of mppi_states is (FRAMES, K, H, state_size))
-                _, K, H, _ = mppi_states.shape
-                costs_this_frame = mppi_costs[frame]
-                num_bins = 100
-                # bins have to be constant!
-                mppi_cost_min = mppi_cost_mins[frame]
-                mppi_cost_max = mppi_cost_maxs[frame]
-                bins = np.linspace(mppi_cost_min, mppi_cost_max, num=num_bins+1)
-                N, _, patches = axs["mppi"].hist(costs_this_frame, bins=bins, edgecolor='white', linewidth=0)
-                colors_per_bin = [self.sample_colormap(x) for x in np.linspace(0, 1, num_bins)]
-                for i in range(num_bins):
-                    patches[i].set_facecolor(colors_per_bin[i])
-                # Plot the average cost as a vertical line, in the right color
-                avg_cost = np.mean(costs_this_frame)
-                axs["mppi"].axvline(
-                    avg_cost, 
-                    color='k',
-                    linewidth=2
-                )
-                # Set up the axis limits                
-                axs["mppi"].set_xlim(mppi_cost_min, mppi_cost_max)
-                axs["mppi"].set_ylim(0, int(0.125 * K)) # Unlikely to be more X% of the samples in one bin
-                # Remove axis ticks
-                axs["mppi"].set_xticks([])
-                axs["mppi"].set_yticks([])
-                # Plot as text the number of samples and horizon
-                axs["mppi"].text(0.01, 0.98, f"K={K:.0f}", transform=axs["mppi"].transAxes, verticalalignment='top', horizontalalignment='left')          
-                axs["mppi"].text(0.01, 0.92, f"H={H:.0f}", transform=axs["mppi"].transAxes, verticalalignment='top', horizontalalignment='left')      
-            if mppi_flag:
-                plot_mppi_distribution()
-            else:
-                #axs["mppi"].axis('off')
-                pass
-
-            # To the main view, render the simulation frame number,
-            # simulation dt, simulation time (current and total).
-            # Like so:
-            # f=100/500
-            # t=1.0/5.0 (dt=0.01)
-            axs["main"].text2D(0, 0.98, f"t={frame*simulation_dt:.2f}/{T:.2f} (dt={simulation_dt:.2f})", transform=axs["main"].transAxes, verticalalignment='top', horizontalalignment='left')
-            axs["main"].text2D(0, 0.94, f"f={frame+1}/{num_frames_simulation}", transform=axs["main"].transAxes, verticalalignment='top', horizontalalignment='left')
-            
-            # Tight layout
-            plt.tight_layout()    
-
-            pbar.update(1)
-
-            return axs,
-        
-        # TODO implement blitting and artists list
-        ani = FuncAnimation(fig, update, frames=num_frames_to_render)#, blit=True)
-        
-        # Save the video
-        filepath_output = os.path.join(self.visuals_folder, "render.mp4")
-        ani.save(filepath_output, fps=desired_fps)#, extra_args=['-vcodec', 'libx264'])
-        # Set the pbar to 100%
-        pbar.update(num_frames_to_render)
-        pbar.close()
-
-        print(f"Video available at {filepath_output}")
-        
-        # Free resources
-        plt.close(fig)
-
-        # Return the filepath
-        return filepath_output
+import matplotlib as mpl 
+import matplotlib.gridspec as gridspec
+import matplotlib.pyplot as plt
+import matplotlib.patches as patches
+import matplotlib.animation as animation
+
+from matplotlib.animation import FuncAnimation
+from mpl_toolkits.mplot3d import Axes3D
+
+from itertools import product, combinations
+import numpy as np
+from scipy.spatial.transform import Rotation as R
+import math
+
+import warnings
+import os
+from tqdm import tqdm
+import pickle
+
+import utils.geometric
+
+# Given a run folder, generate visual assets
+class Visual:
+    """
+    Handles all plotting, 3d visuals, renders, etc. 'Gimme a visual on that!'
+    """
+
+    def __init__(
+        self,
+        run_folder,
+    ):
+        """
+        A visualizer visualizes a single run, so all the data that it
+        needs should be in this folder
+        """
+        self.run_folder = run_folder
+
+        # Create a visuals folder and ensure that it exists
+        self.visuals_folder = os.path.join(self.run_folder, "visuals")
+        if not os.path.exists(self.visuals_folder):
+            os.makedirs(self.visuals_folder)
+
+        # Create a red/green color map
+        colormap = mpl.cm.get_cmap('hsv')
+        # But I actually only want the last half and in reverse
+        # https://matplotlib.org/stable/users/explain/colors/colormaps.html
+        color_samples = 255
+        colormap = colormap(np.linspace(0.0, 0.33, num=color_samples+1))
+        # Reverse because its costs not rewards
+        self.colormap_red_green = colormap[::-1]
+
+    def sample_colormap(self, value_01):
+        """
+        Given a value between 0 and 1, return the color from the colormap
+        """
+        return self.colormap_red_green[math.floor(value_01 * (len(self.colormap_red_green) - 1))]
+
+    def plot_histories(
+        self,
+    ):
+        """
+        Plot the history of states and actions 
+        """
+        
+        # Load the state and action histories, and the dynamics model
+        state_history, action_history = utils.logging.load_state_and_action_trajectories(os.path.join(self.run_folder, "environment"))
+        dynamics = utils.logging.unpickle_from_filepath(os.path.join(self.run_folder, "environment", "dynamics.pkl"))
+
+        # Get the state size and labels, and the action size and labels
+        state_size = dynamics.state_size()
+        state_labels = dynamics.state_labels()
+        # Note that the groups tell us how many plots are in each row
+        state_plot_groups = dynamics.state_plot_groups()
+        action_size = dynamics.action_size()
+        action_labels = dynamics.action_labels()
+        action_plot_groups = dynamics.action_plot_groups()
+        
+        # We'll have as many rows as the max number of plots in a group
+        # e.g. [3,4,3] means the first row has 3 plots, the second has 4, the third has 3
+        plot_groups = state_plot_groups + action_plot_groups
+        num_rows = len(plot_groups)
+        num_cols = max(plot_groups)
+
+        # Create the figure
+        fig, axs = plt.subplots(num_rows, num_cols, figsize=(8, 8), dpi=100)
+
+        def plot_helper(axs, data, labels, groups, color):
+            """
+            Helper function to plot the data
+            """
+            for i, group in enumerate(groups):
+                for j in range(num_cols):
+                    if j >= group:
+                        # Don't plot anything if there are no more states in this group,
+                        # and disable the axis
+                        axs[i, j].axis('off')
+                        continue
+                    idx = sum(groups[:i]) + j
+                    axs[i, j].plot(data[:, idx], color=color)
+                    axs[i, j].set_title(labels[idx])
+                    # Set the x and y axis directly to data
+                    axs[i, j].set_xlim(0, len(data))
+                    min_val = min(data[:, idx])
+                    max_val = max(data[:, idx])
+                    if min_val == max_val:
+                        min_val -= 1
+                        max_val += 1
+                    axs[i, j].set_ylim(min_val, max_val)
+        
+        # Plot the states and actions
+        plot_helper(axs[:len(state_plot_groups)], state_history, state_labels, state_plot_groups, color="royalblue")
+        plot_helper(axs[len(state_plot_groups):], action_history, action_labels, action_plot_groups, color="red")
+
+        # Save the figure
+        plt.tight_layout()
+        fig.savefig(os.path.join(self.visuals_folder, "history.png"))
+
+        # Close the figure
+        plt.close(fig)
+
+    def plot_environment(self):
+
+        # For plot environment to work correctly we need the following
+        # - signed_distance_function.pkl
+        # - map.pkl
+
+        # Create a figure
+        fig = plt.figure(figsize=(24, 24))
+        # 1 row, two columns
+        gs = gridspec.GridSpec(2, 2) #, height_ratios=[1, 1, 0.15, 0.15, 0.15, 0.15])
+        axs = {
+            # main world view render
+            "main": fig.add_subplot(gs[0, 0], projection='3d'),
+
+            # orthographic views (from which axis)
+            "z": fig.add_subplot(gs[0, 1], projection='3d'),
+            "x": fig.add_subplot(gs[1, 0], projection='3d'),
+            "y": fig.add_subplot(gs[1, 1], projection='3d'),
+        }
+
+        # Load the map and the signed distance function data
+        map_ = utils.logging.unpickle_from_filepath(os.path.join(self.run_folder, "environment", "map.pkl"))
+        sdfs = utils.logging.unpickle_from_filepath(os.path.join(self.run_folder, "signed_distance_function.pkl"))
+
+        # shape is (3,2) and is the lower and upper bounds for each axis
+        extents = map_.extents_metres_xyz
+
+        # We also want the a* (not policy) path, if it exists
+        path_flag = False
+        fp_path = os.path.join(self.run_folder, "a_star", "start_to_goal.npz")
+        try:
+            path_xyz = utils.logging.load_from_npz(fp_path)
+            path_flag = True
+        except:
+            warnings.warn(f"No path found for A* at {fp_path}")
+
+        path_smooth_flag = False
+        fp_path_smooth = os.path.join(self.run_folder, "a_star", "start_to_goal_smooth.npz")
+        try:
+            path_xyz_smooth = utils.logging.load_from_npz(fp_path_smooth)
+            path_smooth_flag = True
+        except:
+            warnings.warn(f"No (smoothed) path found for A* at {fp_path_smooth}")
+
+        # Now get the voxel grid info for rendering
+        print("Precomputing voxel information...", end="")
+
+        # Precompute the voxel representation stuff 
+        voxel_occupied_centers = np.argwhere(map_.voxel_grid == 1)
+        voxel_occupied_centers = [ map_.voxel_coords_to_metres(v) for v in voxel_occupied_centers ]
+
+        print("done")
+
+        def setup_axes_3d(axs, ax_name):
+            # xyz are the locations of the drone this frame
+            
+            # These axes in the same aspect ratio
+            for ax_name in ["main", "x", "y", "z"]:
+                axs[ax_name].set_box_aspect([1,1,1])
+
+            # These axes need the same extents
+            for ax_name in ["main", "x", "y", "z"]:
+                axs[ax_name].set_xlim(*extents[0])
+                axs[ax_name].set_ylim(*extents[1])
+                axs[ax_name].set_zlim(*extents[2])
+
+            # These axes should have removed ticks
+            for ax_name in ["x", "y", "z"]:
+                # This has the effect of removing the grid too
+                axs[ax_name].set_xticks([])
+                axs[ax_name].set_yticks([])
+                axs[ax_name].set_zticks([])
+
+            # Remove the axis themselves
+            for ax_name in ["x", "y", "z"]:
+                axs[ax_name].axis('off')
+                
+            # These axes should be orthographic
+            for ax_name in ["x", "y", "z"]:
+                axs[ax_name].set_proj_type('ortho')
+
+            def write_label_to_top_left_of_axis(ax, text):
+                ax.text2D(0.5, 0.95, text, transform=ax.transAxes, verticalalignment='top', horizontalalignment='center')
+
+            # Manually set the rotation of the orthographic views
+            # Useful link: https://matplotlib.org/stable/api/_as_gen/mpl_toolkits.mplot3d.axes3d.Axes3D.view_init.html
+            # x is the behind view (along -x axis)
+            write_label_to_top_left_of_axis(axs["x"], "behind (↓z →y)")
+            axs["x"].view_init(azim=0, elev=180, roll=0)
+            # y is the right view (along -y axis)
+            write_label_to_top_left_of_axis(axs["y"], "right (↓z →x)")
+            axs["y"].view_init(azim=90, elev=0, roll=180)
+            # z is the top view (along -z axis)
+            write_label_to_top_left_of_axis(axs["z"], "top (↓y →x)")
+            axs["z"].view_init(azim=90, elev=-90, roll=180)
+
+            # Set the rotation of the project views to be the same and
+            # to suit a NED frame orientation as in the KTH paper figure 2
+            # Default for Axes3D is 
+            # azim, elev, roll = -60, 30, 0
+            azim, elev, roll = 60, -30, 180
+            axs["main"].view_init(azim=azim, elev=elev, roll=roll)
+
+        for axes_name in ["main", "x", "y", "z"]:
+            setup_axes_3d(axs, axes_name)
+
+        # Retrieve the smooth A* path
+        path_smooth_flag = False
+        try:
+            path_xyz_smooth = utils.logging.unpickle_from_filepath(os.path.join(self.run_folder, "environment", "path_xyz_smooth.pkl"))
+            path_smooth_flag = True
+        except:
+            pass
+
+        # Retrieve the cvx path
+        path_cvx_flag = False
+        try:
+            path_xyz_cvx = utils.logging.unpickle_from_filepath(os.path.join(self.run_folder, "environment", "path_xyz_cvx.pkl"))
+            path_cvx_flag = True
+        except:
+            pass
+
+        # In 3D, plot the bounding box
+        # In 3D, plot the bounding box
+        for axes_name in ["main", "x", "y", "z"]:
+            def draw_bounding_box(ax, bounding_box):
+                x1, x2 = bounding_box[0]
+                y1, y2 = bounding_box[1]
+                z1, z2 = bounding_box[2]
+                # Draw the cuboid
+                col = 'r'
+                ls = ':'
+                alpha = 0.5
+                ax.plot([x1, x2], [y1, y1], [z1, z1], color=col, linestyle=ls, alpha=alpha) # | (up)
+                ax.plot([x2, x2], [y1, y2], [z1, z1], color=col, linestyle=ls, alpha=alpha) # -->
+                ax.plot([x2, x1], [y2, y2], [z1, z1], color=col, linestyle=ls, alpha=alpha) # | (down)
+                ax.plot([x1, x1], [y2, y1], [z1, z1], color=col, linestyle=ls, alpha=alpha) # <--
+
+                ax.plot([x1, x2], [y1, y1], [z2, z2], color=col, linestyle=ls, alpha=alpha) # | (up)
+                ax.plot([x2, x2], [y1, y2], [z2, z2], color=col, linestyle=ls, alpha=alpha) # -->
+                ax.plot([x2, x1], [y2, y2], [z2, z2], color=col, linestyle=ls, alpha=alpha) # | (down)
+                ax.plot([x1, x1], [y2, y1], [z2, z2], color=col, linestyle=ls, alpha=alpha) # <--
+                
+                ax.plot([x1, x1], [y1, y1], [z1, z2], color=col, linestyle=ls, alpha=alpha) # | (up)
+                ax.plot([x2, x2], [y2, y2], [z1, z2], color=col, linestyle=ls, alpha=alpha) # -->
+                ax.plot([x1, x1], [y2, y2], [z1, z2], color=col, linestyle=ls, alpha=alpha) # | (down)
+                ax.plot([x2, x2], [y1, y1], [z1, z2], color=col, linestyle=ls, alpha=alpha) # <--
+
+            # Shape is (3,2) and is the lower and upper bounds for each axis
+            ax = axs[axes_name]
+            draw_bounding_box(ax, map_.extents_metres_xyz)
+            
+            # In 3D, plot the voxel map
+            # Plot an X at each filled voxel center
+            ax.scatter(
+                [v[0] for v in voxel_occupied_centers],
+                [v[1] for v in voxel_occupied_centers],
+                [v[2] for v in voxel_occupied_centers],
+                color='red',
+                marker='x',
+                alpha=0.1,
+            )
+
+            # This is for plotting spherical sdfs
+            def plot_sphere(ax, center, radius):
+                """
+                Plots a 3D sphere on the provided axis.
+
+                Parameters:
+                ax (matplotlib.axes._subplots.Axes3DSubplot): The 3D axis to plot the sphere on.
+                center (array-like): The center of the sphere (x, y, z).
+                radius (float): The radius of the sphere.
+                """
+                # Create data for the sphere
+                u = np.linspace(0, 2 * np.pi, 100)
+                v = np.linspace(0, np.pi, 100)
+                
+                x = radius * np.outer(np.cos(u), np.sin(v)) + center[0]
+                y = radius * np.outer(np.sin(u), np.sin(v)) + center[1]
+                z = radius * np.outer(np.ones(np.size(u)), np.cos(v)) + center[2]
+
+                # Plot the surface
+                ax.plot_surface(x, y, z, color='purple', alpha=0.15)
+
+            # In 3D, plot the SDFs
+            for sdf in sdfs.sdf_list:
+                # Plot the sphere
+                plot_sphere(ax, sdf.center_metres_xyz, sdf.radius_metres)
+
+            # In 3D, plot the path and smooth paths in 
+            if path_flag:
+                ax.plot(
+                    path_xyz[:, 0],
+                    path_xyz[:, 1],
+                    path_xyz[:, 2],
+                    color='grey',
+                    linestyle=':',
+                    alpha=1,
+                    linewidth=2,
+                )
+            if path_smooth_flag:
+                ax.plot(
+                    path_xyz_smooth[:, 0],
+                    path_xyz_smooth[:, 1],
+                    path_xyz_smooth[:, 2],
+                    color='orange',
+                    linestyle='-',
+                    alpha=1,
+                    linewidth=2,
+                )
+
+        # Save the figure
+        #plt.tight_layout()
+        fig.savefig(os.path.join(self.visuals_folder, "environment.png"))               
+
+    def load_mppi_steps_states_actions_costs(self):
+        mppi_folder = os.path.join(self.run_folder, "policy", "mppi")
+        step_folders = [f for f in os.listdir(mppi_folder) if os.path.isdir(os.path.join(mppi_folder, f))]
+        # Sort alphabetically
+        step_folders = sorted(step_folders, reverse=False)
+        # Load the states, actions, and costs for each step
+        S = []
+        A = []
+        S_opt = []
+        A_opt = []
+        J = []
+        for step_folder in step_folders:
+            this_folder = os.path.join(mppi_folder, step_folder)
+            # Try loading the state and action trajectories
+            state_trajectories, action_trajectories = utils.logging.load_state_and_action_trajectories(this_folder)
+            # And the costs
+            costs = utils.logging.unpickle_from_filepath(os.path.join(this_folder, "costs.pkl"))
+            # And the optimal action plan
+            optimal_state_plan, optimal_action_plan = utils.logging.load_state_and_action_trajectories(this_folder, suffix="optimal")
+            S.append(state_trajectories)
+            A.append(action_trajectories)
+            S_opt.append(optimal_state_plan)
+            A_opt.append(optimal_action_plan)
+            J.append(costs)
+        S, A, S_opt, A_opt, J = np.array(S), np.array(A), np.array(S_opt), np.array(A_opt), np.array(J)
+        return S, A, S_opt, A_opt, J
+
+    def render_video(
+        self,
+        desired_fps=25,
+    ):
+        """
+        We'll use matplotlib's funcanimation to render a video of the simulation
+        """
+
+        print("Loading required visual data...", end="")
+        
+        # The state is set up as [x, y, z, qx, qy, qz, qw, vx, vy, vz, wx, wy, wz]
+        # The action is set up as [w1, w2, w3, w4] corresponding to the forward, left, backward, right rotor inputs
+
+        # Load the environment data (they were saved with savez)
+        state_history, action_history = utils.logging.load_state_and_action_trajectories(os.path.join(self.run_folder, "environment"))
+        desired_state_shape = (state_history.shape[0], 12)
+        assert state_history.shape == desired_state_shape, f"State history shape {state_history.shape} != {desired_state_shape}"
+        desired_action_shape = (action_history.shape[0], 4)
+        assert action_history.shape == desired_action_shape, f"Action history shape {action_history.shape} != {desired_action_shape}"
+        dynamics = utils.logging.unpickle_from_filepath(os.path.join(self.run_folder, "environment", "dynamics.pkl"))
+        map_ = utils.logging.unpickle_from_filepath(os.path.join(self.run_folder, "environment", "map.pkl"))
+
+        print("done")
+        print("Precomputing voxel information...", end="")
+
+        # Precompute the voxel representation stuff 
+        voxel_occupied_centers = np.argwhere(map_.voxel_grid == 1)
+        voxel_occupied_centers = [ map_.voxel_coords_to_metres(v) for v in voxel_occupied_centers ]
+
+        print("done")
+        print("Loading optional visual data...", end="")
+
+        # We also want the policy path, if it exists
+        path_flag = False
+        try:
+            path_xyz = utils.logging.unpickle_from_filepath(os.path.join(self.run_folder, "environment", "path_xyz.pkl"))
+            path_flag = True
+        except:
+            pass
+
+        path_smooth_flag = False
+        try:
+            path_xyz_smooth = utils.logging.unpickle_from_filepath(os.path.join(self.run_folder, "environment", "path_xyz_smooth.pkl"))
+            path_smooth_flag = True
+        except:
+            pass
+
+        # And if it's an MPPI policy, we want to load the states, actions, and costs
+        mppi_flag = False
+        try:
+            mppi_states, mppi_actions, mppi_opt_states, mppi_opt_actions, mppi_costs = self.load_mppi_steps_states_actions_costs()
+            # For each step, over all samples, get the mins and maxes
+            mppi_cost_mins = [np.min(c) for c in mppi_costs]
+            mppi_cost_maxs = [np.max(c) for c in mppi_costs]
+            mppi_flag = True
+        except:
+            pass
+
+        print("done")
+
+        # The dynamics model has information about the quadcopter that we need
+        quadcopter_diameter = dynamics.diameter
+
+        # To achieve this we'll do the following
+        # - create a figure and 3d axis
+        # - create a function that plots the 3d quadcopter oriented correctly given the state
+        #     - this works by creating a 'diameter' long line in the x axis, and a 'diameter' long line in the y axis
+        #     - at the tips of the lines, we'll draw vectors representing the action at that timestep
+        #     - then we'll rotate everything according to the quaternion
+        # - create an update function that given a frame number will update the plot with the new state
+        # - use funcanimation to render the video, using the interval parameter to ensure playback
+        #   at 60 fps
+        # - save out the file
+        
+        # Create a figure
+        fig = plt.figure(figsize=(12, 8))
+        # 1 row, two columns
+        gs = gridspec.GridSpec(6, 4, height_ratios=[1, 1, 0.15, 0.15, 0.15, 0.15])
+        axs = {
+            # main world view render
+            "main": fig.add_subplot(gs[0:2, 0:2], projection='3d'),
+
+            # closeup view
+            "closeup": fig.add_subplot(gs[0, 2], projection='3d'),
+
+            # orthographic views (from which axis)
+            "z": fig.add_subplot(gs[0, 3], projection='3d'),
+            "x": fig.add_subplot(gs[1, 2], projection='3d'),
+            "y": fig.add_subplot(gs[1, 3], projection='3d'),
+
+            # action inputs plots
+            "action0": fig.add_subplot(gs[2, 0:2]),
+            "action1": fig.add_subplot(gs[3, 0:2]),
+            "action2": fig.add_subplot(gs[4, 0:2]),
+            "action3": fig.add_subplot(gs[5, 0:2]),
+        }
+
+        # add a plot for the mppi data if we have it
+        if mppi_flag:
+            axs["mppi"] = fig.add_subplot(gs[2:6, 2:4])
+
+        # Set plot limits based on the trajectory min and max
+        def get_min_max_val_in_history_or_map_extents(history, idx):
+            # First look at the history
+            min_val = min([state[idx] for state in history])
+            max_val = max([state[idx] for state in history])
+            # Then look at the map (shape is (3,2)), adding a small buffer
+            buffer = 0.5 * quadcopter_diameter
+            min_val = min(min_val, map_.extents_metres_xyz[idx][0] - buffer)
+            max_val = max(max_val, map_.extents_metres_xyz[idx][1] + buffer)
+            # If they are less than the diameter, we'll set them to the diameter
+            # NOTE, with reasonable map extents, this should never happen
+            if abs(max_val - min_val) < quadcopter_diameter:
+                min_val -= buffer
+                max_val += buffer
+            return min_val, max_val
+        extents = [ get_min_max_val_in_history_or_map_extents(state_history, i) for i in range(3) ]
+        #print(extents)
+        # Which extent is the widest?
+        max_extent = max([abs(extent[1] - extent[0]) for extent in extents])
+        # Make them all the same, centered around the middle position encountered for
+        # that axis
+        for i in range(3):
+            center = 0.5 * (extents[i][1] + extents[i][0])
+            extents[i] = [center - 0.5 * max_extent, center + 0.5 * max_extent]
+
+        def setup_axes_3d(axs, x, y, z):
+            # xyz are the locations of the drone this frame
+            
+            # These axes in the same aspect ratio
+            for ax_name in ["main", "x", "y", "z", "closeup"]:
+                axs[ax_name].set_box_aspect([1,1,1])
+
+            # These axes need the same extents
+            for ax_name in ["main", "x", "y", "z"]:
+                axs[ax_name].set_xlim(*extents[0])
+                axs[ax_name].set_ylim(*extents[1])
+                axs[ax_name].set_zlim(*extents[2])
+
+            # These axes should be centered around the drone
+            for ax_name in ["closeup"]:
+                # Smaller scale factor here means more zoomed in
+                sf = 3
+                axs[ax_name].set_xlim(x - sf * quadcopter_diameter, x + sf * quadcopter_diameter)
+                axs[ax_name].set_ylim(y - sf * quadcopter_diameter, y + sf * quadcopter_diameter)
+                axs[ax_name].set_zlim(z - sf * quadcopter_diameter, z + sf * quadcopter_diameter)
+
+            # These axes should have removed ticks
+            for ax_name in ["x", "y", "z", "closeup"]:
+                # This has the effect of removing the grid too
+                axs[ax_name].set_xticks([])
+                axs[ax_name].set_yticks([])
+                axs[ax_name].set_zticks([])
+
+            # Remove the axis themselves
+            for ax_name in ["x", "y", "z"]:
+                axs[ax_name].axis('off')
+                
+            # These axes should be orthographic
+            for ax_name in ["x", "y", "z"]:
+                axs[ax_name].set_proj_type('ortho')
+
+            def write_label_to_top_left_of_axis(ax, text):
+                ax.text2D(0.5, 0.95, text, transform=ax.transAxes, verticalalignment='top', horizontalalignment='center')
+
+            # Manually set the rotation of the orthographic views
+            # Useful link: https://matplotlib.org/stable/api/_as_gen/mpl_toolkits.mplot3d.axes3d.Axes3D.view_init.html
+            # x is the behind view (along -x axis)
+            write_label_to_top_left_of_axis(axs["x"], "behind (↓z →y)")
+            axs["x"].view_init(azim=0, elev=180, roll=0)
+            # y is the right view (along -y axis)
+            write_label_to_top_left_of_axis(axs["y"], "right (↓z →x)")
+            axs["y"].view_init(azim=90, elev=0, roll=180)
+            # z is the top view (along -z axis)
+            write_label_to_top_left_of_axis(axs["z"], "top (↓y →x)")
+            axs["z"].view_init(azim=90, elev=-90, roll=180)
+
+            # label the closeup
+            write_label_to_top_left_of_axis(axs["closeup"], "closeup")
+
+            # Set the rotation of the project views to be the same and
+            # to suit a NED frame orientation as in the KTH paper figure 2
+            # Default for Axes3D is 
+            # azim, elev, roll = -60, 30, 0
+            azim, elev, roll = 60, -30, 180
+            axs["main"].view_init(azim=azim, elev=elev, roll=roll)
+            axs["closeup"].view_init(azim=azim, elev=elev, roll=roll)
+
+        # We need to know how many frames we have in the simulation
+        num_frames_simulation = len(action_history)
+        # We want to render at X fps, so how many frames will we have in the video?
+        simulation_dt = dynamics.dt
+        T = num_frames_simulation * simulation_dt
+        playback_speed = 1.0
+        num_frames_to_render = math.floor((T / playback_speed) * desired_fps)
+
+        # Track progress with a pbar
+        pbar = tqdm(total=num_frames_to_render, desc="Rendering video")
+
+        def update(render_frame_index): 
+
+            # The frame in the video is not the frame in the simulation. In reality
+            # we have a very small dt, but in the video we want to show the video
+            # at about 25 fps
+            sim_frame_index = math.floor(num_frames_simulation / num_frames_to_render * render_frame_index)
+            frame = sim_frame_index
+
+            state = state_history[frame]
+            x, y, z, rz, ry, rx, vx, vy, vz, wx, wy, wz = state
+
+            # For visualization it helps to render the moving average of the action
+            # history to now and then the current action will be the smoothed version
+            # Recall that action_history is shaped (N, action_size)
+            def moving_average(actions, window_size):
+                """Calculate the moving average of the actions with zero padding to ensure the output size is the same as the input size."""
+                if len(actions) < window_size:
+                    # TODO replace with a warning and return the original
+                    #raise ValueError(f"Not enough data points for moving average. Minimum required: {window_size}, available: {len(actions)}")
+                    return actions
+                
+                # array, pad_width (before, after)
+                padded_actions = np.pad(actions, ((window_size, 0), (0, 0)), mode='edge')
+                cumulative_sum = np.cumsum(padded_actions, axis=0)
+                moving_avg = (cumulative_sum[window_size:] - cumulative_sum[:-window_size]) / window_size
+
+                assert len(moving_avg) == len(actions), f"Moving average length {len(moving_avg)} != actions length {len(actions)}"
+                
+                return moving_avg
+            action_history_smoothed = moving_average(action_history, window_size=5)
+            action_smoothed = action_history_smoothed[frame]
+            action = action_history[frame]
+
+            # Time to render, clear the old axes, but keep the extents
+            for ax in axs.values():
+                ax.cla()
+            setup_axes_3d(axs, x, y, z)
+
+            # We can compute this once per frame
+
+            # Compute, in the body frame, the 
+            # locations of the rotors (+x, +y, -x, -y)
+            rotor_locations = np.array([
+                [quadcopter_diameter / 2, 0, 0],
+                [0, quadcopter_diameter / 2, 0],
+                [-quadcopter_diameter / 2, 0, 0],
+                [0, -quadcopter_diameter / 2, 0]
+            ])
+
+            # Compute, in the body frame, the end points of the thrust vectors
+            action_ranges = dynamics.action_ranges()
+            # Get our progress through this range with this action input
+            action_normalized = np.array([
+                (action_smoothed[i] - action_ranges[i][0]) / (action_ranges[i][1] - action_ranges[i][0])
+                for i in range(4)
+            ])
+            # Make them a nice size
+            desired_max_length = quadcopter_diameter * 0.8
+            scale_factor = desired_max_length / (action_ranges[:,1] - action_ranges[:,0])
+            action_scaled = action_smoothed * scale_factor
+            action_vector_startpoints = rotor_locations
+            action_vector_endpoints   = rotor_locations - np.array([
+                # The order of the actions must line up with rotor locations
+                # defined above => +x forward, +y right, -x rear, -y left
+                [0, 0, action_scaled[4-1]],
+                [0, 0, action_scaled[3-1]],
+                [0, 0, action_scaled[2-1]],
+                [0, 0, action_scaled[1-1]],
+            ])
+            
+            # Everything will now be rotated and translated into place
+            translation = np.array([x, y, z])
+            # Why -ve x? God only knows
+            rotation = R.from_euler('zyx', [rz, ry, -rx], degrees=False)
+
+            # Transform from local frame into world frame
+            rotor_locations = rotation.apply(rotor_locations) + translation
+            action_vector_startpoints = rotation.apply(action_vector_startpoints) + translation
+            action_vector_endpoints   = rotation.apply(action_vector_endpoints) + translation
+
+            def render_3d_axes(axes_name):
+                ax = axs[axes_name]
+                    
+                # Draw a black line from rotor 1 to rotor 3 and from rotor 2 to rotor 4
+                # to represent the quadcopter body
+                ax.plot(
+                    [rotor_locations[0, 0], rotor_locations[2, 0]],
+                    [rotor_locations[0, 1], rotor_locations[2, 1]],
+                    [rotor_locations[0, 2], rotor_locations[2, 2]],
+                    'k-',
+                    linewidth=2,
+                )
+                ax.plot(
+                    [rotor_locations[1, 0], rotor_locations[3, 0]],
+                    [rotor_locations[1, 1], rotor_locations[3, 1]],
+                    [rotor_locations[1, 2], rotor_locations[3, 2]],
+                    'k-',
+                    linewidth=2,
+                )
+                # Draw from the center to rotor 1 to represent forward
+                ax.plot(
+                    [translation[0], rotor_locations[0, 0]],
+                    [translation[1], rotor_locations[0, 1]],
+                    [translation[2], rotor_locations[0, 2]],
+                    color='purple',
+                    linewidth=2,
+                )
+                # Draw from the center down a bit to represent the drone's up vector
+                drone_up_in_world_frame = rotation.apply([0, 0, quadcopter_diameter / 4])
+                ax.plot(
+                    [translation[0], translation[0] - drone_up_in_world_frame[0]],
+                    [translation[1], translation[1] - drone_up_in_world_frame[1]],
+                    [translation[2], translation[2] - drone_up_in_world_frame[2]],
+                    color='purple',
+                    linewidth=2,
+                )
+
+                # Draw the action inputs from the rotor locations to the end points
+                for i in range(4):
+                    ax.plot(
+                        [action_vector_startpoints[i, 0], action_vector_endpoints[i, 0]],
+                        [action_vector_startpoints[i, 1], action_vector_endpoints[i, 1]],
+                        [action_vector_startpoints[i, 2], action_vector_endpoints[i, 2]],
+                        'r-',
+                    )      
+                    
+                # In 3D, plot the bounding box
+                if axes_name in ["main", "x", "y", "z"]:
+                    def draw_bounding_box(ax, bounding_box):
+                        x1, x2 = bounding_box[0]
+                        y1, y2 = bounding_box[1]
+                        z1, z2 = bounding_box[2]
+                        # Draw the cuboid
+                        col = 'r'
+                        ls = ':'
+                        alpha = 0.5
+                        ax.plot([x1, x2], [y1, y1], [z1, z1], color=col, linestyle=ls, alpha=alpha) # | (up)
+                        ax.plot([x2, x2], [y1, y2], [z1, z1], color=col, linestyle=ls, alpha=alpha) # -->
+                        ax.plot([x2, x1], [y2, y2], [z1, z1], color=col, linestyle=ls, alpha=alpha) # | (down)
+                        ax.plot([x1, x1], [y2, y1], [z1, z1], color=col, linestyle=ls, alpha=alpha) # <--
+
+                        ax.plot([x1, x2], [y1, y1], [z2, z2], color=col, linestyle=ls, alpha=alpha) # | (up)
+                        ax.plot([x2, x2], [y1, y2], [z2, z2], color=col, linestyle=ls, alpha=alpha) # -->
+                        ax.plot([x2, x1], [y2, y2], [z2, z2], color=col, linestyle=ls, alpha=alpha) # | (down)
+                        ax.plot([x1, x1], [y2, y1], [z2, z2], color=col, linestyle=ls, alpha=alpha) # <--
+                        
+                        ax.plot([x1, x1], [y1, y1], [z1, z2], color=col, linestyle=ls, alpha=alpha) # | (up)
+                        ax.plot([x2, x2], [y2, y2], [z1, z2], color=col, linestyle=ls, alpha=alpha) # -->
+                        ax.plot([x1, x1], [y2, y2], [z1, z2], color=col, linestyle=ls, alpha=alpha) # | (down)
+                        ax.plot([x2, x2], [y1, y1], [z1, z2], color=col, linestyle=ls, alpha=alpha) # <--
+
+                    # Shape is (3,2) and is the lower and upper bounds for each axis
+                    draw_bounding_box(ax, map_.extents_metres_xyz)
+
+                # In 3D, plot the state history as a dotted line
+                if axes_name in ["main", "x", "y", "z"]:
+                    states_so_far = state_history[:frame]
+                    ax.plot(
+                        [state[0] for state in states_so_far],
+                        [state[1] for state in states_so_far],
+                        [state[2] for state in states_so_far],
+                        color='royalblue',
+                        linestyle='--',
+                    )     
+
+                # In 3D, plot the path and smooth paths in 
+                if path_flag and axes_name in ["main", "x", "y", "z", "closeup"]:
+                    ax.plot(
+                        path_xyz[:, 0],
+                        path_xyz[:, 1],
+                        path_xyz[:, 2],
+                        color='grey',
+                        linestyle=':',
+                        alpha=0.8,
+                    )
+                if path_smooth_flag and axes_name in ["main", "x", "y", "z", "closeup"]:
+                    ax.plot(
+                        path_xyz_smooth[:, 0],
+                        path_xyz_smooth[:, 1],
+                        path_xyz_smooth[:, 2],
+                        color='orange',
+                        linestyle='-',
+                        alpha=0.8,
+                    )
+
+                # In 3D, plot the voxel map
+                if axes_name in ["main", "x", "y", "z"]:
+                    # Plot an X at each filled voxel center
+                    ax.scatter(
+                        [v[0] for v in voxel_occupied_centers],
+                        [v[1] for v in voxel_occupied_centers],
+                        [v[2] for v in voxel_occupied_centers],
+                        color='red',
+                        marker='x',
+                        alpha=0.1,
+                    )
+                
+                # If we have access to MPPI data, then render it to some plots too
+                if mppi_flag and axes_name in ["main", "x", "y", "z", "closeup"]:
+
+                    # What was the min and max cost this frame (true), or throughout the whole run (false)
+                    make_colors_local = False
+                    if make_colors_local:
+                        mppi_cost_min = mppi_cost_mins[frame]
+                        mppi_cost_max = mppi_cost_maxs[frame]
+                    else:
+                        mppi_cost_min = min(mppi_cost_mins)
+                        mppi_cost_max = max(mppi_cost_maxs)
+
+                    # What was the actual trajectory used? We'll highlight it!
+                    a_opt = mppi_opt_actions[frame]
+                    s_opt = mppi_opt_states[frame]
+                    # Include the current state so that it's not disjoint
+                    st_opt = np.vstack([state_history[frame], s_opt])
+                    ax.plot(
+                        st_opt[:, 0],
+                        st_opt[:, 1],
+                        st_opt[:, 2],
+                        color='royalblue',
+                        alpha=0.8,
+                        linewidth=1,
+                        # Keep this small so that we can see
+                        # the mppi samples
+                        linestyle='--', 
+                        # Set z order so this is always visible
+                        zorder=100,
+                    )
+
+                    # Plot every state trajectory from this frame
+                    # Only plot N equally spaced samples - upping this is a major source of slow down!
+                    num_samples = 64
+                    mppi_states_sampled = mppi_states[frame][np.linspace(0, len(mppi_states[frame])-1, num_samples, dtype=int)]
+                    for i, state_trajectory in enumerate(mppi_states_sampled):
+                        # Get the cost for this trajectory, scaled to 0,1
+                        # and then map it to a color
+                        cost_01 = (mppi_costs[frame][i] - mppi_cost_min) / (mppi_cost_max - mppi_cost_min)
+
+                        # Include the current state so that it's not disjoint
+                        st = np.vstack([state_history[frame], state_trajectory])
+                        ax.plot(
+                            st[:, 0],
+                            st[:, 1],
+                            st[:, 2],
+                            color=self.sample_colormap(cost_01),
+                            alpha=0.33,
+                            linewidth=1,
+                            linestyle='-',
+                        )    
+
+            # Render all the 3d axes
+            for ax_name in ["main", "x", "y", "z", "closeup"]:
+                render_3d_axes(ax_name)
+
+            # Render the action inputs plot
+            def plot_action_inputs():
+                # Plot the action input up to now 
+                # (shape of action_history is (N, action_size))
+                actions_so_far = action_history[:frame]
+                for i in range(4):
+                    axs[f"action{i}"].plot(
+                        [action[i] for action in actions_so_far],
+                        linestyle='-',
+                        color='black',
+                        lw=1,
+                        zorder=1,
+                        alpha=0.5,
+                    )
+                    # And the smoothed
+                    axs[f"action{i}"].plot(
+                        [action[i] for action in action_history_smoothed[:frame]],
+                        linestyle='-',
+                        color='red',
+                        lw=1,
+                        zorder=100,
+                    )
+                    # Set the x axis to the number of frames
+                    axs[f"action{i}"].set_xlim(0, num_frames_simulation - 1)
+                    # Set the y axis to the action range
+                    axs[f"action{i}"].set_ylim(*dynamics.action_ranges()[i])     
+                    # Remove axis ticks
+                    axs[f"action{i}"].set_xticks([])
+                    axs[f"action{i}"].set_yticks([])
+            plot_action_inputs()               
+                
+            # Render the mppi breakdown plot
+            def plot_mppi_distribution():
+                # Plot the distribution of costs for this frame
+                # (shape of mppi_states is (FRAMES, K, H, state_size))
+                _, K, H, _ = mppi_states.shape
+                costs_this_frame = mppi_costs[frame]
+                num_bins = 100
+                # bins have to be constant!
+                mppi_cost_min = mppi_cost_mins[frame]
+                mppi_cost_max = mppi_cost_maxs[frame]
+                bins = np.linspace(mppi_cost_min, mppi_cost_max, num=num_bins+1)
+                N, _, patches = axs["mppi"].hist(costs_this_frame, bins=bins, edgecolor='white', linewidth=0)
+                colors_per_bin = [self.sample_colormap(x) for x in np.linspace(0, 1, num_bins)]
+                for i in range(num_bins):
+                    patches[i].set_facecolor(colors_per_bin[i])
+                # Plot the average cost as a vertical line, in the right color
+                avg_cost = np.mean(costs_this_frame)
+                axs["mppi"].axvline(
+                    avg_cost, 
+                    color='k',
+                    linewidth=2
+                )
+                # Set up the axis limits                
+                axs["mppi"].set_xlim(mppi_cost_min, mppi_cost_max)
+                axs["mppi"].set_ylim(0, int(0.125 * K)) # Unlikely to be more X% of the samples in one bin
+                # Remove axis ticks
+                axs["mppi"].set_xticks([])
+                axs["mppi"].set_yticks([])
+                # Plot as text the number of samples and horizon
+                axs["mppi"].text(0.01, 0.98, f"K={K:.0f}", transform=axs["mppi"].transAxes, verticalalignment='top', horizontalalignment='left')          
+                axs["mppi"].text(0.01, 0.92, f"H={H:.0f}", transform=axs["mppi"].transAxes, verticalalignment='top', horizontalalignment='left')      
+            if mppi_flag:
+                plot_mppi_distribution()
+            else:
+                #axs["mppi"].axis('off')
+                pass
+
+            # To the main view, render the simulation frame number,
+            # simulation dt, simulation time (current and total).
+            # Like so:
+            # f=100/500
+            # t=1.0/5.0 (dt=0.01)
+            axs["main"].text2D(0, 0.98, f"t={frame*simulation_dt:.2f}/{T:.2f} (dt={simulation_dt:.2f})", transform=axs["main"].transAxes, verticalalignment='top', horizontalalignment='left')
+            axs["main"].text2D(0, 0.94, f"f={frame+1}/{num_frames_simulation}", transform=axs["main"].transAxes, verticalalignment='top', horizontalalignment='left')
+            
+            # Tight layout
+            plt.tight_layout()    
+
+            pbar.update(1)
+
+            return axs,
+        
+        # TODO implement blitting and artists list
+        ani = FuncAnimation(fig, update, frames=num_frames_to_render)#, blit=True)
+        
+        # Save the video
+        filepath_output = os.path.join(self.visuals_folder, "render.mp4")
+        ani.save(filepath_output, fps=desired_fps)#, extra_args=['-vcodec', 'libx264'])
+        # Set the pbar to 100%
+        pbar.update(num_frames_to_render)
+        pbar.close()
+
+        print(f"Video available at {filepath_output}")
+        
+        # Free resources
+        plt.close(fig)
+
+        # Return the filepath
+        return filepath_output