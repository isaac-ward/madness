--- conflicted
+++ resolved
@@ -270,11 +270,7 @@
 
             # These axes should be centered around the drone
             for ax_name in ["closeup"]:
-<<<<<<< HEAD
-                sf = 1.5
-=======
                 sf = 2
->>>>>>> 1438e136
                 axs[ax_name].set_xlim(x - sf * quadcopter_diameter, x + sf * quadcopter_diameter)
                 axs[ax_name].set_ylim(y - sf * quadcopter_diameter, y + sf * quadcopter_diameter)
                 axs[ax_name].set_zlim(z - sf * quadcopter_diameter, z + sf * quadcopter_diameter)
