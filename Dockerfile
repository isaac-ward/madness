--- conflicted
+++ resolved
@@ -40,11 +40,7 @@
     pip install torch torchvision torchaudio --index-url https://download.pytorch.org/whl/cu118 && \
     # pip install pytorch-lightning==1.9.0 && \
     pip install pytorch-lightning==2.1.0 && \
-<<<<<<< HEAD
-    pip install python-dotenv numpy scipy matplotlib tqdm networkx fastdtw cvxpy numba nflows torchinfo wandb jax && \
-=======
-    pip install python-dotenv numpy scipy matplotlib tqdm networkx fastdtw cvxpy nflows torchinfo wandb && \
->>>>>>> 24a6038b
+    pip install python-dotenv numpy scipy matplotlib tqdm networkx fastdtw cvxpy nflows torchinfo wandb jax && \
     conda install -c conda-forge cupy -y && \
     conda clean -ya"
     
